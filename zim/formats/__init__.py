# -*- coding: utf-8 -*-

# Copyright 2008 Jaap Karssenberg <jaap.karssenberg@gmail.com>

'''Package with source formats for pages.

For format modules it is safe to import '*' from this module.


Parse trees are build using the (c)ElementTree module (included in
python 2.5 as xml.etree.ElementTree). It is basically a xml structure
supporting a subset of "html like" tags.

Supported tags:

* page root element for grouping paragraphs
* p for paragraphs
* h for heading, level attribute can be 1..6
* pre for verbatim paragraphs (no further parsing in these blocks)
* em for emphasis, rendered italic by default
* strong for strong emphasis, rendered bold by default
* mark for highlighted text, renderd with background color or underlined
* strike for text that is removed, usually renderd as strike through
* code for inline verbatim text
* ul for bullet lists
* .. for checkbox lists
* li for list items
* link for links, attribute href gives the target
* img for images, attributes src, width, height an optionally href
	* any text set on these elements should be rendered as alt
	* type can be used to control plugin functionality, e.g. type=equation

Unlike html we respect line breaks and other whitespace as is.
When rendering as html use the "white-space: pre" CSS definition to
get the same effect.

Since elements are based on the functional markup instead of visual
markup it is not allowed to nest elements in arbitrary ways.

TODO: allow links to be nested in other elements
TODO: allow strike to have sub elements
TODO: allow classes to set hints for visual rendering and other interaction
TODO: add HR element
TODO: ol for numbered lists

If a page starts with a h1 this heading is considered the page title,
else we can fall back to the page name as title.


NOTE: To avoid confusion: "headers" refers to meta data, usually in
the form of rfc822 headers at the top of a page. But "heading" refers
to a title or subtitle in the document.
'''

import re
import logging

from zim.fs import Dir, File
from zim.parsing import link_type, is_url_re, \
	url_encode, url_decode, URL_ENCODE_READABLE
from zim.config import data_file
import zim.plugins

import zim.notebook # no 'from' to prevent cyclic import errors


logger = logging.getLogger('zim.formats')

# Needed to determine RTL, but may not be available
# if gtk bindings are not installed
try:
	import pango
except:
	pango = None
	logger.warn('Could not load pango - RTL scripts may look bad')

try:
	import xml.etree.cElementTree as ElementTreeModule
	from xml.etree.cElementTree import \
		Element, SubElement, TreeBuilder
except:  # pragma: no cover
	logger.warn('Could not load cElementTree, defaulting to ElementTree')
	import xml.etree.ElementTree as ElementTreeModule
	from xml.etree.ElementTree import \
		Element, SubElement, TreeBuilder


EXPORT_FORMAT = 1
IMPORT_FORMAT = 2
NATIVE_FORMAT = 4

UNCHECKED_BOX = 'unchecked-box'
CHECKED_BOX = 'checked-box'
XCHECKED_BOX = 'xchecked-box'
BULLET = '*'


def list_formats(type):
	if type == EXPORT_FORMAT:
		return ['HTML','LaTeX']
	else:
		assert False, 'TODO'


def get_format(name):
	'''Returns the module object for a specific format.'''
	# If this method is removes, class names in formats/*.py can be made more explicit
	#~ print 'DEPRECATED: get_format() is deprecated in favor if get_parser() and get_dumper()'
	return get_format_module(name)


def get_format_module(name):
	'''Returns the module object for a specific format

	@param name: the format name
	@returns: a module object
	'''
	return zim.plugins.get_module('zim.formats', name)


def get_parser(name, *arg, **kwarg):
	'''Returns a parser object instance for a specific format

	@param name: format name

	All other param are passed on to the object constructor

	@returns: parser object instance (subclass of L{ParserClass})
	'''
	module = get_format_module(name)
	klass = zim.plugins.lookup_subclass(module, ParserClass)
	return klass(*arg, **kwarg)


def get_dumper(name, *arg, **kwarg):
	'''Returns a dumper object instance for a specific format

	@param name: format name

	All other param are passed on to the object constructor

	@returns: dumper object instance (subclass of L{DumperClass})
	'''
	module = get_format_module(name)
	klass = zim.plugins.lookup_subclass(module, DumperClass)
	return klass(*arg, **kwarg)


class ParseTree(ElementTreeModule.ElementTree):
	'''Wrapper for zim parse trees, derives from ElementTree.'''

	@property
	def hascontent(self):
		'''Returns True if the tree contains any content at all.'''
		root = self.getroot()
		return bool(root.getchildren() or root.text)

	@property
	def ispartial(self):
		'''Returns True when this tree is a segment of a page
		(like a copy-paste buffer).
		'''
		return self.getroot().attrib.get('partial', False)

	@property
	def israw(self):
		'''Returns True when this is a raw tree (which is representation
		of TextBuffer, but not really valid).
		'''
		return self.getroot().attrib.get('raw', False)

	def extend(self, tree):
		# Do we need a deepcopy here ?
		myroot = self.getroot()
		otherroot = tree.getroot()
		if otherroot.text:
			children = myroot.getchildren()
			if children:
				last = children[-1]
				last.tail = (last.tail or '') + otherroot.text
			else:
				myroot.text = (myroot.text or '') + otherroot.text

		for element in otherroot.getchildren():
			myroot.append(element)

		return self

	__add__ = extend

	def fromstring(self, string):
		'''Set the contents of this tree from XML representation.'''
		parser = ElementTreeModule.XMLTreeBuilder()
		parser.feed(string)
		root = parser.close()
		self._setroot(root)
		return self # allow ParseTree().fromstring(..)

	def tostring(self):
		'''Serialize the tree to a XML representation.'''
		from cStringIO import StringIO

		# Parent dies when we have attributes that are not a string
		for element in self.getiterator('*'):
			for key in element.attrib.keys():
				element.attrib[key] = str(element.attrib[key])

		xml = StringIO()
		xml.write("<?xml version='1.0' encoding='utf-8'?>\n")
		ElementTreeModule.ElementTree.write(self, xml, 'utf-8')
		return xml.getvalue()

	def write(self, *_):
		'''Writing to file is not implemented, use tostring() instead'''
		raise NotImplementedError

	def parse(self, *_):
		'''Parsing from file is not implemented, use fromstring() instead'''
		raise NotImplementedError

	def set_heading(self, text, level=1):
		'''Set the first heading of the parse tree to 'text'. If the tree
		already has a heading of the specified level or higher it will be
		replaced. Otherwise the new heading will be prepended.
		'''
		root = self.getroot()
		children = root.getchildren()
		tail = "\n"
		if children:
			first = children[0]
			if first.tag == 'h' and first.attrib['level'] >= level:
				tail = first.tail # Keep trailing text
				root.remove(first)
		heading = Element('h', {'level': level})
		heading.text = text
		heading.tail = tail
		root.insert(0, heading)

	def cleanup_headings(self, offset=0, max=6):
		'''Change the heading levels throughout the tree. This makes sure that
		al headings are nested directly under their parent (no gaps in the
		levels of the headings). Also you can set an offset for the top level
		and a max depth.
		'''
		path = []
		for heading in self.getiterator('h'):
			level = int(heading.attrib['level'])
			# find parent header in path using old level
			while path and path[-1][0] >= level:
				path.pop()
			if not path:
				newlevel = offset+1
			else:
				newlevel = path[-1][1] + 1
			if newlevel > max:
				newlevel = max
			heading.attrib['level'] = newlevel
			path.append((level, newlevel))

	def resolve_images(self, notebook=None, path=None):
		'''Resolves the source files for all images relative to a page path	and
		adds a '_src_file' attribute to the elements with the full file path.
		'''
		if notebook is None:
			for element in self.getiterator('img'):
				filepath = element.attrib['src']
				element.attrib['_src_file'] = File(filepath)
		else:
			for element in self.getiterator('img'):
				filepath = element.attrib['src']
				element.attrib['_src_file'] = notebook.resolve_file(element.attrib['src'], path)

	def encode_urls(self, mode=URL_ENCODE_READABLE):
		'''Calls encode_url() on all links that contain urls.
		See zim.parsing for details. Modifies the parse tree.
		'''
		for link in self.getiterator('link'):
			href = link.attrib['href']
			if is_url_re.match(href):
				link.attrib['href'] = url_encode(href, mode=mode)
				if link.text == href:
					link.text = link.attrib['href']

	def decode_urls(self, mode=URL_ENCODE_READABLE):
		'''Calls decode_url() on all links that contain urls.
		See zim.parsing for details. Modifies the parse tree.
		'''
		for link in self.getiterator('link'):
			href = link.attrib['href']
			if is_url_re.match(href):
				link.attrib['href'] = url_decode(href, mode=mode)
				if link.text == href:
					link.text = link.attrib['href']

	def count(self, text):
		'''Returns the number of occurences of 'text' in this tree.'''
		count = 0
		for element in self.getiterator():
			if element.text:
				count += element.text.count(text)
			if element.tail:
				count += element.tail.count(text)

		return count

	def counter(self, regex):
		'''Returns the number of matches for a regular expression
		in this tree.
		'''
		count = 0
		for element in self.getiterator():
			if element.text:
				newstring, n = regex.subn('', element.text)
				count += n
			if element.tail:
				newstring, n = regex.subn('', element.tail)
				count += n

		return count

	def get_ends_with_newline(self):
		'''Checks whether this tree ends in a newline or not'''
		return self._get_element_ends_with_newline(self.getroot())

	def _get_element_ends_with_newline(self, element):
			if element.tail:
				return element.tail.endswith('\n')
			elif element.tag in ('li', 'h'):
				return True # implicit newline
			else:
				children = element.getchildren()
				if children:
					return self._get_element_ends_with_newline(children[-1]) # recurs
				elif element.text:
					return element.text.endswith('\n')
				else:
					return False # empty element like image


count_eol_re = re.compile(r'\n+\Z')
split_para_re = re.compile(r'((?:^[ \t]*\n){2,})', re.M)


class ParseTreeBuilder(object):
	'''This class supplies an alternative for xml.etree.ElementTree.TreeBuilder
	which cleans up the tree on the fly while building it. The main use
	is to normalize the tree that is produced by the editor widget, but it can
	also be used on other "dirty" interfaces.

	This builder takes care of the following issues:
	* Inline tags ('emphasis', 'strong', 'h', etc.) can not span multiple lines
	* Tags can not contain only whitespace
	* Tags can not be empty (with the exception of the 'img' tag)
	* There should be an empty line before each 'h', 'p' or 'pre'
	  (with the exception of the first tag in the tree)
	* The 'p' and 'pre' elements should always end with a newline ('\n')
	* Each 'p', 'pre' and 'h' should be postfixed with a newline ('\n')
	  (as a results 'p' and 'pre' are followed by an empty line, the
	   'h' does not end in a newline itself, so it is different)
	* Newlines ('\n') after a <li> alement are removed (optional)
	* The element '_ignore_' is silently ignored
	'''

	def __init__(self, remove_newlines_after_li=True):
		assert remove_newlines_after_li, 'TODO'
		self._stack = [] # stack of elements for open tags
		self._last = None # last element opened or closed
		self._data = [] # buffer with data
		self._tail = False # True if we are after an end tag
		self._seen_eol = 2 # track line ends on flushed data
			# starts with "2" so check is ok for first top level element

	def start(self, tag, attrib=None):
		if tag == '_ignore_':
			return self._last
		elif tag == 'h':
			self._flush(need_eol=2)
		elif tag in ('p', 'pre'):
			self._flush(need_eol=1)
		else:
			self._flush()
		#~ print 'START', tag

		if tag == 'h':
			if not (attrib and 'level' in attrib):
				logger.warn('Missing "level" attribute for heading')
				attrib = attrib or {}
				attrib['level'] = 1
		elif tag == 'link':
			if not (attrib and 'href' in attrib):
				logger.warn('Missing "href" attribute for link')
				attrib = attrib or {}
				attrib['href'] = "404"
		# TODO check other mandatory properties !

		if attrib:
			self._last = Element(tag, attrib)
		else:
			self._last = Element(tag)

		if self._stack:
			self._stack[-1].append(self._last)
		else:
			assert tag == 'zim-tree', 'root element needs to be "zim-tree"'
		self._stack.append(self._last)

		self._tail = False
		return self._last

	def end(self, tag):
		if tag == '_ignore_':
			return None
		elif tag in ('p', 'pre'):
			self._flush(need_eol=1)
		else:
			self._flush()
		#~ print 'END', tag

		self._last = self._stack[-1]
		assert self._last.tag == tag, \
			"end tag mismatch (expected %s, got %s)" % (self._last.tag, tag)
		self._tail = True

		if len(self._stack) > 1 and not (tag == 'img'
		or (self._last.text and not self._last.text.isspace())
		or self._last.getchildren() ):
			# purge empty tags
			if self._last.text and self._last.text.isspace():
				self._append_to_previous(self._last.text)

			empty = self._stack.pop()
			self._stack[-1].remove(empty)
			children = self._stack[-1].getchildren()
			if children:
				self._last = children[-1]
				if not self._last.tail is None:
					self._data = [self._last.tail]
					self._last.tail = None
			else:
				self._last = self._stack[-1]
				if not self._last.text is None:
					self._data = [self._last.text]
					self._last.text = None

			return empty

		else:
			return self._stack.pop()

	def data(self, text):
		assert isinstance(text, basestring)
		self._data.append(text)

	def _flush(self, need_eol=0):
		# need_eol makes sure previous data ends with \n

		#~ print 'DATA:', self._data
		text = ''.join(self._data)

		# Fix trailing newlines
		if text:
			m = count_eol_re.search(text)
			if m: self._seen_eol = len(m.group(0))
			else: self._seen_eol = 0

		if need_eol > self._seen_eol:
			text += '\n' * (need_eol - self._seen_eol)
			self._seen_eol = need_eol

		# Fix prefix newlines
		if self._tail and self._last.tag in ('h', 'p') \
		and not text.startswith('\n'):
			if text:
				text = '\n' + text
			else:
				text = '\n'
				self._seen_eol = 1
		elif self._tail and self._last.tag == 'li' \
		and text.startswith('\n'):
			text = text[1:]
			if not text.strip('\n'):
				self._seen_eol -=1

		if text:
			assert not self._last is None, 'data seen before root element'
			self._data = []

			# Tags that are not allowed to have newlines
			if not self._tail and self._last.tag in (
			'h', 'emphasis', 'strong', 'mark', 'strike', 'code'):
				# assume no nested tags in these types ...
				if self._seen_eol:
					text = text.rstrip('\n')
					self._data.append('\n' * self._seen_eol)
					self._seen_eol = 0
				lines = text.split('\n')

				for line in lines[:-1]:
					assert self._last.text is None, "internal error (text)"
					assert self._last.tail is None, "internal error (tail)"
					if line and not line.isspace():
						self._last.text = line
						self._last.tail = '\n'
						attrib = self._last.attrib.copy()
						self._last = Element(self._last.tag, attrib)
						self._stack[-2].append(self._last)
						self._stack[-1] = self._last
					else:
						self._append_to_previous(line + '\n')

				assert self._last.text is None, "internal error (text)"
				self._last.text = lines[-1]
			else:
				# TODO split paragraphs

				if self._tail:
					assert self._last.tail is None, "internal error (tail)"
					self._last.tail = text
				else:
					assert self._last.text is None, "internal error (text)"
					self._last.text = text
		else:
			self._data = []


	def close(self):
		assert len(self._stack) == 0, 'missing end tags'
		assert not self._last is None and self._last.tag == 'zim-tree', 'missing root element'
		return self._last

	def _append_to_previous(self, text):
		'''Add text before current element'''
		parent = self._stack[-2]
		children = parent.getchildren()[:-1]
		if children:
			if children[-1].tail:
				children[-1].tail = children[-1].tail + text
			else:
				children[-1].tail = text
		else:
			if parent.text:
				parent.text = parent.text + text
			else:
				parent.text = text


class ParserClass(object):
	'''Base class for parsers

	Each format that can be used natively should define a class
	'Parser' which inherits from this base class.
	'''

	def parse(self, input):
		'''ABSTRACT METHOD: needs to be overloaded by sub-classes.

		This method takes a text or an iterable with lines and returns
		a ParseTree object.
		'''
		raise NotImplementedError

	def parse_image_url(self, url):
		'''Parse urls style options for images like "foo.png?width=500" and
		returns a dict with the options. The base url will be in the dict
		as 'src'.
		'''
		i = url.find('?')
		if i > 0:
			attrib = {'src': url[:i]}
			for option in url[i+1:].split('&'):
				if option.find('=') == -1:
					logger.warn('Mal-formed options in "%s"' , url)
					break

				k, v = option.split('=')
				if k in ('width', 'height', 'type'):
					if len(v) > 0:
						attrib[str(k)] = v # str to avoid unicode key
				else:
					logger.warn('Unknown attribute "%s" in "%s"', k, url)
			return attrib
		else:
			return {'src': url}


class DumperClass(object):
	'''Base class for dumper classes.

	Each format that can be used natively should define a class
	'Dumper' which inherits from this base class.
	'''

	def __init__(self, linker=None, template_options=None):
		self.linker = linker
		self.template_options = template_options or {}

	def dump(self, tree):
		'''ABSTRACT METHOD needs to be overloaded by sub-classes.

		This method takes a ParseTree object and returns a list of
		lines of text.
		'''
		raise NotImplementedError

	def isrtl(self, element):
		'''Returns True if the parse tree below element starts with
		characters in a RTL script. This is e.g. needed to produce correct
		HTML output. Returns None if direction is not determined.
		'''
		if pango is None:
			return None

		# It seems the find_base_dir() function is not documented in the
		# python language bindings. The Gtk C code shows the signature:
		#
		#     pango.find_base_dir(text, length)
		#
		# It either returns a direction, or NEUTRAL if e.g. text only
		# contains punctuation but no real characters.

		if element.text:
			dir = pango.find_base_dir(element.text, len(element.text))
			if not dir == pango.DIRECTION_NEUTRAL:
				return dir == pango.DIRECTION_RTL
		for child in element.getchildren():
			rtl = self.isrtl(child)
			if not rtl is None:
				return rtl
		if element.tail:
			dir = pango.find_base_dir(element.tail, len(element.tail))
			if not dir == pango.DIRECTION_NEUTRAL:
				return dir == pango.DIRECTION_RTL

		return None


class BaseLinker(object):
	'''Base class for linker objects
	Linker object translate links in zim pages to (relative) URLs.
	This is used when exporting data to resolve links.
	Relative URLs start with "./" or "../" and should be interpreted
	in the same way as in HTML. Both URLs and relative URLs are
	already URL encoded.
	'''

	def __init__(self):
		self._icons = {}
		self._links = {}
		self.path = None
		self.usebase = False
		self.base = None

	def set_path(self, path):
		'''Set the page path for resolving links'''
		self.path = path
		self._links = {}

	def set_base(self, dir):
		'''Set a path to use a base for linking files'''
		assert isinstance(dir, Dir)
		self.base = dir

	def set_usebase(self, usebase):
		'''Set whether the format supports relative files links or not'''
		self.usebase = usebase

	def link(self, link):
		'''Returns an url for a link in a zim page
		This method is used to translate links of any type. It determined
		the link type and dispatches to L{link_page()}, L{link_file()},
		or other C{link_*} methods.

		Results of this method are cached, so only calls dispatch method
		once for repeated occurences. Setting a new path with L{set_path()}
		will clear the cache.

		@param link: link to be translated
		@type link: string

		@returns: url, uri or whatever link notation is relevant in the
		context of this linker
		@rtype: string
		 '''
		assert not self.path is None
		if not link in self._links:
			type = link_type(link)
			if type == 'page':    href = self.link_page(link)
			elif type == 'file':  href = self.link_file(link)
			elif type == 'mailto':
				if link.startswith('mailto:'):
					href = self.link_mailto(link)
				else:
					href = self.link_mailto('mailto:' + link)
			elif type == 'interwiki':
				href = zim.notebook.interwiki_link(link)
				if href and href != link:
					href = self.link(href) # recurs
				else:
<<<<<<< HEAD
					logger.warn('No URL found for interwiki link: %s', href)
=======
					logger.warn('No URL found for interwiki link "%s"', link)
>>>>>>> 64d9a6d6
					link = href
			else: # I dunno, some url ?
				method = 'link_' + type
				if hasattr(self, method):
					href = getattr(self, method)(link)
				else:
					href = link
			self._links[link] = href
		return self._links[link]

	def img(self, src):
		'''Returns an url for image file 'src' '''
		return self.link_file(src)

	def icon(self, name):
		'''Returns an url for an icon'''
		if not name in self._icons:
			self._icons[name] = data_file('pixmaps/%s.png' % name).uri
		return self._icons[name]

	def link_page(self, link):
		'''To be overloaded, return an url for a page link'''
		raise NotImplementedError

	def file(self, path):
		'''To be overloaded, return an url for a page link'''
		raise NotImplementedError

	def link_mailto(self, uri):
		'''Optional method, default just returns uri'''
		return uri

	def link_notebook(self, url):
		'''Optional method, default just returns url'''
		return url<|MERGE_RESOLUTION|>--- conflicted
+++ resolved
@@ -303,7 +303,7 @@
 
 		return count
 
-	def counter(self, regex):
+	def countre(self, regex):
 		'''Returns the number of matches for a regular expression
 		in this tree.
 		'''
@@ -696,11 +696,7 @@
 				if href and href != link:
 					href = self.link(href) # recurs
 				else:
-<<<<<<< HEAD
-					logger.warn('No URL found for interwiki link: %s', href)
-=======
 					logger.warn('No URL found for interwiki link "%s"', link)
->>>>>>> 64d9a6d6
 					link = href
 			else: # I dunno, some url ?
 				method = 'link_' + type
