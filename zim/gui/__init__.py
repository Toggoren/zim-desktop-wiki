# -*- coding: utf-8 -*-

# Copyright 2008-2013 Jaap Karssenberg <jaap.karssenberg@gmail.com>

'''This module contains the Gtk user interface for zim.
The main widgets and dialogs are separated out in sub-modules.
Included here are the main class for the zim GUI L{GtkInterface}, which
contains most action handlers and the main window class L{MainWindow},
as well as a number of dialogs.

If you want to extend the user interface, also see L{zim.gui.widgets}
for common base classes for widgets and dialogs.
'''

from __future__ import with_statement

import os
import signal
import re
import logging
import gobject
import gtk
import threading
import webbrowser


from zim.main import get_zim_application
from zim.fs import File, Dir, normalize_win32_share
from zim.errors import Error, TrashNotSupportedError, TrashCancelledError
from zim.environ import environ
from zim.signals import DelayedCallback, SignalHandler
from zim.notebook import Notebook, NotebookInfo, Path, Page, build_notebook
from zim.stores import encode_filename
from zim.index import LINK_DIR_BACKWARD
from zim.config import data_file, data_dirs, ConfigDict, value_is_coord, ConfigManager
from zim.plugins import PluginManager
from zim.parsing import url_encode, url_decode, URL_ENCODE_DATA, is_win32_share_re, is_url_re, is_uri_re
from zim.history import History, HistoryPath
from zim.templates import list_templates, get_template
from zim.gui.pathbar import NamespacePathBar, RecentPathBar, RecentChangesPathBar, HistoryPathBar
from zim.gui.pageindex import PageIndex
from zim.gui.pageview import PageView
from zim.gui.widgets import ui_environment, gtk_window_set_default_icon, \
	Button, MenuButton, \
	Window, Dialog, \
	ErrorDialog, QuestionDialog, FileDialog, ProgressBarDialog, MessageDialog, \
	PromptExistingFileDialog, \
	ScrolledTextView
from zim.gui.clipboard import Clipboard
from zim.gui.applications import ApplicationManager, CustomToolManager, AddApplicationDialog


logger = logging.getLogger('zim.gui')


if gtk.gtk_version >= (2, 10) \
and gtk.pygtk_version >= (2, 10):
	gtk.link_button_set_uri_hook(lambda o, url: webbrowser.open(url))


#: Menu actions
ui_actions = (
	('file_menu', None, _('_File')), # T: Menu title
	('edit_menu', None, _('_Edit')), # T: Menu title
	('view_menu', None, _('_View')), # T: Menu title
	('insert_menu', None, _('_Insert')), # T: Menu title
	('search_menu', None, _('_Search')), # T: Menu title
	('format_menu', None, _('For_mat')), # T: Menu title
	('tools_menu', None, _('_Tools')), # T: Menu title
	('go_menu', None, _('_Go')), # T: Menu title
	('help_menu', None, _('_Help')), # T: Menu title
	('pathbar_menu', None, _('P_athbar')), # T: Menu title
	('toolbar_menu', None, _('_Toolbar')), # T: Menu title

	# name, stock id, label, accelerator, tooltip, readonly
	('new_page',  'gtk-new', _('_New Page...'), '<Primary>N', '', False), # T: Menu item
	('new_sub_page',  'gtk-new', _('New S_ub Page...'), '<shift><Primary>N', '', False), # T: Menu item
	('open_notebook', 'gtk-open', _('_Open Another Notebook...'), '<Primary>O', '', True), # T: Menu item
	('open_new_window', None, _('Open in New _Window'), '', '', True), # T: Menu item
	('import_page', None, _('_Import Page...'), '', '', False), # T: Menu item
	('save_page', 'gtk-save', _('_Save'), '<Primary>S', '', False), # T: Menu item
	('save_copy', None, _('Save A _Copy...'), '', '', True), # T: Menu item
	('show_export',  None, _('E_xport...'), '', '', True), # T: Menu item
	('email_page', None, _('_Send To...'), '', '', True), # T: Menu item
	('move_page', None, _('_Move Page...'), '', '', False), # T: Menu item
	('rename_page', None, _('_Rename Page...'), 'F2', '', False), # T: Menu item
	('delete_page', None, _('_Delete Page'), '', '', False), # T: Menu item
	('show_properties',  'gtk-properties', _('Proper_ties'), '', '', True), # T: Menu item
	('close',  'gtk-close', _('_Close'), '<Primary>W', '', True), # T: Menu item
	('quit',  'gtk-quit', _('_Quit'), '<Primary>Q', '', True), # T: Menu item
	('show_search',  'gtk-find', _('_Search...'), '<shift><Primary>F', '', True), # T: Menu item
	('show_search_backlinks', None, _('Search _Backlinks...'), '', '', True), # T: Menu item
	('show_recent_changes', None, _('Recent Changes...'), '', '', True), # T: Menu item
	('copy_location', None, _('Copy _Location'), '<shift><Primary>L', '', True), # T: Menu item
	('show_templateeditor',  None, _('_Templates'), '', '', True), # T: Menu item
	('show_preferences',  'gtk-preferences', _('Pr_eferences'), '', '', True), # T: Menu item
	('reload_page',  'gtk-refresh', _('_Reload'), '<Primary>R', '', True), # T: Menu item
	('open_attachments_folder', 'gtk-open', _('Open Attachments _Folder'), '', '', True), # T: Menu item
	('open_notebook_folder', 'gtk-open', _('Open _Notebook Folder'), '', '', True), # T: Menu item
	('open_document_root', 'gtk-open', _('Open _Document Root'), '', '', True), # T: Menu item
	('open_document_folder', 'gtk-open', _('Open _Document Folder'), '', '', True), # T: Menu item
	('attach_file', 'zim-attachment', _('Attach _File'), '', _('Attach external file'), False), # T: Menu item
	('edit_page_source', 'gtk-edit', _('Edit _Source'), '', '', False), # T: Menu item
	('show_server_gui', None, _('Start _Web Server'), '', '', True), # T: Menu item
	('reload_index', None, _('Update Index'), '', '', False), # T: Menu item
	('manage_custom_tools', 'gtk-preferences', _('Custom _Tools'), '', '', True), # T: Menu item
	('open_page_back', 'gtk-go-back', _('_Back'), '<alt>Left', _('Go page back'), True), # T: Menu item
	('open_page_forward', 'gtk-go-forward', _('_Forward'), '<alt>Right', _('Go page forward'), True), # T: Menu item
	('open_page_parent', 'gtk-go-up', _('_Parent'), '<alt>Up', _('Go to parent page'), True), # T: Menu item
	('open_page_child', 'gtk-go-down', _('_Child'), '<alt>Down', _('Go to child page'), True), # T: Menu item
	('open_page_previous', None, _('_Previous in index'), '<alt>Page_Up', _('Go to previous page'), True), # T: Menu item
	('open_page_next', None, _('_Next in index'), '<alt>Page_Down', _('Go to next page'), True), # T: Menu item
	('open_page_home', 'gtk-home', _('_Home'), '<alt>Home', _('Go home'), True), # T: Menu item
	('open_page', 'gtk-jump-to', _('_Jump To...'), '<Primary>J', '', True), # T: Menu item
	('show_help', 'gtk-help', _('_Contents'), 'F1', '', True), # T: Menu item
	('show_help_faq', None, _('_FAQ'), '', '', True), # T: Menu item
	('show_help_keys', None, _('_Keybindings'), '', '', True), # T: Menu item
	('show_help_bugs', None, _('_Bugs'), '', '', True), # T: Menu item
	('show_about', 'gtk-about', _('_About'), '', '', True), # T: Menu item
)

if os.name == 'nt':
	# THe XF86 keys are mapped wrongly on windows, see bug lp:1277929
	ui_actions = ui_actions + (
		('open_page_back_alt1', None, '', '', '', True),
		('open_page_forward_alt1', None, '', '', '', True),
	)
else:
	ui_actions = ui_actions + (
		('open_page_back_alt1', None, '', 'XF86Back', '', True),
		('open_page_forward_alt1', None, '', 'XF86Forward', '', True),
	)

#: More menu actions
ui_actions_window = (
	# name, stock id, label, accelerator, tooltip, readonly
	('show_all_panes', None, _('_All Panes'), '<Primary>F9', _('Show All Panes'), True), # T: Menu item
)

#: Menu actions that toggle between two states
ui_toggle_actions_window = (
	# name, stock id, label, accelerator, tooltip, initial state, readonly
	('toggle_toolbar', None, _('_Toolbar'),  '', '', True, True), # T: Menu item
	('toggle_statusbar', None, _('_Statusbar'), None, '', True, True), # T: Menu item
	('toggle_panes',  'gtk-index', _('_Side Panes'), 'F9', _('Show Side Panes'), True, True), # T: Menu item # FIXME review text
	('toggle_fullscreen',  'gtk-fullscreen', _('_Fullscreen'), 'F11', '', False, True), # T: Menu item
	('toggle_readonly', 'gtk-edit', _('Notebook _Editable'), '', _('Toggle notebook editable'), True, True), # T: menu item
)

if ui_environment['platform'] == 'maemo':
	ui_toggle_actions_window = (
		# name, stock id, label, accelerator, tooltip, initial state, readonly
		('toggle_toolbar', None, _('_Toolbar'),  '<Primary>M', '', True, True), # T: Menu item
		('toggle_statusbar', None, _('_Statusbar'), None, '', True, True), # T: Menu item
		('toggle_panes',  'gtk-index', _('_Side Panes'), 'F9', _('Show Side Panes'), True, True), # T: Menu item # FIXME review text
		('toggle_fullscreen',  'gtk-fullscreen', _('_Fullscreen'), 'F11', '', False, True), # T: Menu item
		('toggle_readonly', 'gtk-edit', _('Notebook _Editable'), '', _('Toggle notebook editable'), True, True), # T: menu item
	)

#: Menu items with a radio checkbox
ui_pathbar_radio_actions = (
	# name, stock id, label, accelerator, tooltip
	('set_pathbar_none', None, _('_None'),  None, None, 0), # T: Menu item
	('set_pathbar_recent', None, _('_Recent pages'), None, None, 1), # T: Menu item
	('set_pathbar_recent_changed', None, _('Recently _Changed pages'), None, None, 1), # T: Menu item
	('set_pathbar_history', None, _('_History'),  None, None, 2), # T: Menu item
	('set_pathbar_path', None, _('_Page Hierarchy'), None, None, 3), # T: Menu item
)

PATHBAR_NONE = 'none' #: Constant for no pathbar
PATHBAR_RECENT = 'recent' #: Constant for the recent pages pathbar
PATHBAR_RECENT_CHANGED = 'recent_changed' #: Constant for the recent pages pathbar
PATHBAR_HISTORY = 'history' #: Constant for the history pathbar
PATHBAR_PATH = 'path' #: Constant for the namespace pathbar
PATHBAR_TYPES = (PATHBAR_NONE, PATHBAR_RECENT, PATHBAR_RECENT_CHANGED, PATHBAR_HISTORY, PATHBAR_PATH)

#: Menu items for the context menu of the toolbar
ui_toolbar_style_radio_actions = (
	# name, stock id, label, accelerator, tooltip
	('set_toolbar_icons_and_text', None, _('Icons _And Text'), None, None, 0), # T: Menu item
	('set_toolbar_icons_only', None, _('_Icons Only'), None, None, 1), # T: Menu item
	('set_toolbar_text_only', None, _('_Text Only'), None, None, 2), # T: Menu item
)

#: Menu items for the context menu of the toolbar
ui_toolbar_size_radio_actions = (
	# name, stock id, label, accelerator, tooltip
	('set_toolbar_icons_large', None, _('_Large Icons'), None, None, 0), # T: Menu item
	('set_toolbar_icons_small', None, _('_Small Icons'), None, None, 1), # T: Menu item
	('set_toolbar_icons_tiny', None, _('_Tiny Icons'), None, None, 2), # T: Menu item
)

TOOLBAR_ICONS_AND_TEXT = 'icons_and_text'
TOOLBAR_ICONS_ONLY = 'icons_only'
TOOLBAR_TEXT_ONLY = 'text_only'

TOOLBAR_ICONS_LARGE = 'large'
TOOLBAR_ICONS_SMALL = 'small'
TOOLBAR_ICONS_TINY = 'tiny'

#: Preferences for the user interface
ui_preferences = (
	# key, type, category, label, default
	('tearoff_menus', 'bool', 'Interface', _('Add \'tearoff\' strips to the menus'), False),
		# T: Option in the preferences dialog
	('toggle_on_ctrlspace', 'bool', 'Interface', _('Use <Primary><Space> to switch to the side pane'), False),
		# T: Option in the preferences dialog
		# default value is False because this is mapped to switch between
		# char sets in certain international key mappings
	('remove_links_on_delete', 'bool', 'Interface', _('Remove links when deleting pages'), True),
		# T: Option in the preferences dialog
	('always_use_last_cursor_pos', 'bool', 'Interface', _('Always use last cursor position when opening a page'), True),
		# T: Option in the preferences dialog
)

if ui_environment['platform'] == 'maemo':
	# Maemo specific settings
	ui_preferences = (
		# key, type, category, label, default
		('tearoff_menus', 'bool', None, None, False),
			# Maemo can't have tearoff_menus
		('toggle_on_ctrlspace', 'bool', None, None, True),
			# There is no ALT key on maemo devices
	)



# Load custom application icons as stock
def load_zim_stock_icons():
	'''Function to load zim custom stock icons for Gtk. Will load all
	icons found in the "pixmaps" folder with a stock name prefixed
	with "zim-", so "data/pixmaps/link.png" becomes the "zim-link"
	stock icon. Called directly when this module is loaded.
	'''
	factory = gtk.IconFactory()
	factory.add_default()
	for dir in data_dirs(('pixmaps')):
		for file in dir.list('*.png'):
			# not all installs have svg support, so only check png for now..
			name = 'zim-'+file[:-4] # e.g. checked-box.png -> zim-checked-box
			icon_theme = gtk.icon_theme_get_default()
			try:
			    pixbuf = icon_theme.load_icon(name, 24, 0)
			except:
			    pixbuf = gtk.gdk.pixbuf_new_from_file(str(dir+file))

			try:
			    set = gtk.IconSet(pixbuf)
			    factory.add(name, set)
			except Exception:
				logger.exception('Got exception while loading application icons')

load_zim_stock_icons()


def schedule_on_idle(function, args=()):
	'''Helper function to schedule stuff that can be done later, it will
	be triggered on the gtk "idle" signal.

	@param function: function to call
	@param args: positional arguments
	'''
	def callback():
		function(*args)
		return False # delete signal
	gobject.idle_add(callback)


class NoSuchFileError(Error):
	'''Exception for when a file or folder is not found that should
	exist.
	'''

	description = _('The file or folder you specified does not exist.\nPlease check if you the path is correct.')
		# T: Error description for "no such file or folder"

	def __init__(self, path):
		'''Constructor
		@param path: the L{File} or L{Dir} object
		'''
		self.msg = _('No such file or folder: %s') % path.path
			# T: Error message, %s will be the file path


class ApplicationLookupError(Error):
	'''Exception raised when an application was not found'''
	pass


class PageHasUnSavedChangesError(Error):
	'''Exception raised when page could not be saved'''

	msg = _('Page has un-saved changes')
		# T: Error description


class WindowManager(object):

	def __iter__(self):
		for window in gtk.window_list_toplevels():
			if isinstance(window, Window): # implies a zim object
				yield Window

	def present(self):
		assert False, 'TODO pick window to present'



class GtkInterface(gobject.GObject):
	'''Main class for the zim Gtk interface. This object wraps a single
	notebook and provides actions to manipulate and access this notebook.

	This class has quite some methods that are described as "menu
	actions". This means these methods directly implement the action
	that is triggered by a specific menu action. However they are also
	available for other classes to call them directly and are part of
	the public API.

	The GUI uses a few mechanisms for other classes to dynamically add
	elements. One is the use of the C{gtk.UIManager} class to populate
	the menubar and toolbar. This allows other parts of the application
	to define additional actions. See the methods L{add_actions()} and
	L{add_ui()} for wrappers around this functionality.
	A second mechanism is that for simple options other classes can
	register a preference to be shown in the PreferencesDialog. See
	the L{register_preferences()} method.

	B{NOTE:} the L{plugin<zim.plugins>} base class has it's own wrappers
	for these things. Plugin writers should look there first.

	@ivar preferences: L{ConfigSectionsDict} for global preferences, maps to
	the X{preferences.conf} config file.
	@ivar uistate: L{ConfigSectionsDict} for current state of the user interface,
	maps to the X{state.conf} config file per notebook.
	@ivar notebook: The L{Notebook} object
	@ivar page: The L{Page} object for the current page in the
	main window
	@ivar readonly: When C{True} the whole interface is read-only
	@ivar hideonclose: When C{True} the application will hide itself
	instead of closing when the main window is closed, typically used
	in combination with the background server process and the
	L{tray icon plugin<zim.plugins.trayicon>}
	@ivar mainwindow: the L{MainWindow} object
	@ivar history: the L{History} object
	@ivar uimanager: the C{gtk.UIManager} (see the methods
	L{add_actions()} and L{add_ui()} for wrappers)
	@ivar preferences_register: a L{ConfigDict} with preferences to show
	in the preferences dialog, see L{register_preferences()} to add
	to more preferences

	@signal: C{open-page (L{Page}, L{Path})}: Emitted when opening
	a page, the Path is given as the 2nd argument so the source of the
	path can be checked - in particular when a path is opened through a
	history function this will be a L{HistoryPath}
	@signal: C{close-page (L{Page}, final)}: Emitted before closing a
	page, typically just before a new page is opened and before closing
	the application. If 'C{final}' is C{True} we expect this to be the
	final page closure before quiting the application. This it is only
	a hint, so do not destroy any ui components when 'C{final}' is set,
	but it can be used to decide to do some actions async or not.
	@signal: C{read-only-changed ()}: Emitted when the ui changed from
	read-write to read-only or back
	@signal: C{quit ()}: Emitted when the application is about to quit
	@signal: C{start-index-update ()}: Emitted before running a index
	update
	@signal: C{end-index-update ()}: Emitted when an index update is
	finished
	'''

	# define signals we want to use - (closure type, return type and arg types)
	__gsignals__ = {
		'open-page': (gobject.SIGNAL_RUN_LAST, None, (object, object)),
		'close-page': (gobject.SIGNAL_RUN_LAST, None, (object, bool)),
		'readonly-changed': (gobject.SIGNAL_RUN_LAST, None, ()),
		'quit': (gobject.SIGNAL_RUN_LAST, None, ()),
		'start-index-update': (gobject.SIGNAL_RUN_LAST, None, ()),
		'end-index-update': (gobject.SIGNAL_RUN_LAST, None, ()),
	}

	def __init__(self, notebook, page=None, config=None,
		fullscreen=False, geometry=None):
		'''Constructor

		@param config: a C{ConfigManager} object
		@param notebook: a L{Notebook} object
		@param page: a L{Path} object
		@param fullscreen: if C{True} open fullscreen
		@param geometry: window geometry as string in format "C{WxH+X+Y}"
		'''
		gobject.GObject.__init__(self)

		if isinstance(notebook, basestring): # deal with IPC call
			info = NotebookInfo(notebook)
			notebook, x = build_notebook(info)
		elif not isinstance(notebook, Notebook):
			notebook, x = build_notebook(notebook)

		logger.debug('Opening notebook: %s', notebook)
		self.notebook = notebook

		self.config = config or ConfigManager(profile=notebook.profile)
		self.preferences = self.config.get_config_dict('<profile>/preferences.conf') ### preferences attrib should just be one section
		self.preferences['General'].setdefault('plugins',
			['calendar', 'insertsymbol', 'printtobrowser', 'versioncontrol'])

		self.plugins = PluginManager(self.config)
		self.plugins.extend(notebook.index)
		self.plugins.extend(notebook)

		self.preferences_register = ConfigDict()
		self.page = None
		self._path_context = None
		self.history = None
		self.readonly = False
		self.hideonclose = False
		self.url_handlers = {}

		self._autosave_thread = None

		logger.debug('Gtk version is %s' % str(gtk.gtk_version))
		logger.debug('Pygtk version is %s' % str(gtk.pygtk_version))

		gtk_window_set_default_icon()

		self.uimanager = gtk.UIManager()
		self.uimanager.add_ui_from_string('''
		<ui>
			<menubar name="menubar">
			</menubar>
			<toolbar name="toolbar">
			</toolbar>
		</ui>
		''')

		self.register_preferences('GtkInterface', ui_preferences)

		# Hidden setting to force the gtk bell off. Otherwise it
		# can bell every time you reach the begin or end of the text
		# buffer. Especially specific gtk version on windows.
		# See bug lp:546920
		self.preferences['GtkInterface'].setdefault('gtk_bell', False)
		if not self.preferences['GtkInterface']['gtk_bell']:
			gtk.rc_parse_string('gtk-error-bell = 0')

		# Init UI
		self.mainwindow = MainWindow(self, self.preferences, fullscreen, geometry)

		self.add_actions(ui_actions, self)
		self.add_actions(ui_actions_window, self.mainwindow)
		self.add_toggle_actions(ui_toggle_actions_window, self.mainwindow)
		self.add_radio_actions(ui_pathbar_radio_actions,
								self.mainwindow, 'do_set_pathbar')
		self.add_radio_actions(ui_toolbar_style_radio_actions,
								self.mainwindow, 'do_set_toolbar_style')
		self.add_radio_actions(ui_toolbar_size_radio_actions,
								self.mainwindow, 'do_set_toolbar_size')

		if ui_environment['platform'] == 'maemo':
			# Customized menubar for maemo, specific for maemo version
			fname = 'menubar-' + ui_environment['maemo_version'] + '.xml'
		else:
			fname = 'menubar.xml'
		self.add_ui(data_file(fname).read(), self)

		if ui_environment['platform'] == 'maemo':
			# Hardware fullscreen key is F6 in N8xx devices
			self.mainwindow.connect('key-press-event',
				lambda o, event: event.keyval == gtk.keysyms.F6
					and self.mainwindow.toggle_fullscreen())

		self._custom_tool_ui_id = None
		self._custom_tool_actiongroup = None
		self._custom_tool_iconfactory = None
		self.load_custom_tools()

		self.preferences.connect('changed', self.do_preferences_changed)
		self.do_preferences_changed()

		self._init_notebook(self.notebook)
		if page and isinstance(page, basestring): # IPC call
			page = self.notebook.resolve_path(page)

		self._first_page = page # XXX HACK - if we call open_page here, plugins are not yet initialized

	def _init_notebook(self, notebook):
		if notebook.cache_dir:
			# may not exist during tests
			from zim.config import INIConfigFile
			self.uistate = INIConfigFile(
				notebook.cache_dir.file('state.conf') )
		else:
			from zim.config import SectionedConfigDict
			self.uistate = SectionedConfigDict()

		def move_away(o, path):
			if path == self.page or self.page.ischild(path):
				self.open_page_back() \
				or self.open_page_parent \
				or self.open_page_home

		def follow(o, path, newpath, update_links):
			if self.page == path:
				self.open_page(newpath)
			elif self.page.ischild(path):
				newpath = newpath + self.page.relname(path)
				newpath = Path(newpath.name) # IndexPath -> Path
				self.open_page(newpath)

		def save_page(o, p, *a):
			page = self.mainwindow.pageview.get_page()
			if p == page and page.modified:
				self.save_page(page)

		self.history = History(notebook, self.uistate)
		self.on_notebook_properties_changed(notebook)
		notebook.connect('properties-changed', self.on_notebook_properties_changed)
		notebook.connect('delete-page', save_page) # before action
		notebook.connect('deleted-page', move_away) # after action
		notebook.connect('move-page', save_page) # before action
		notebook.connect('moved-page', follow) # after action

		def new_child(index, indexpath):
			if self.page and indexpath.ischild(self.page):
				child = self.actiongroup.get_action('open_page_child')
				child.set_sensitive(True)

		def child_deleted(index, indexpath):
			if self.page and indexpath.ischild(self.page):
				ourpath = index.lookup_path(self.page)
				child = self.actiongroup.get_action('open_page_child')
				child.set_sensitive(ourpath.haschildren)

		notebook.index.connect('page-inserted', new_child)
		notebook.index.connect('page-deleted', child_deleted)

		# Start a lightweight background check of the index
		self.notebook.index.update_async()

		self.set_readonly(notebook.readonly)

	def on_notebook_properties_changed(self, notebook):
		self.config.set_profile(notebook.profile)

		has_doc_root = not notebook.document_root is None
		for action in ('open_document_root', 'open_document_folder'):
			action = self.actiongroup.get_action(action)
			action.set_sensitive(has_doc_root)

	def main(self):
		'''Wrapper for C{gtk.main()}, runs main loop of the application.
		Does not return until program has ended. Also takes care of
		a number of initialization actions, like prompting the
		L{NotebookDialog} if needed and will show the main window.
		'''
		assert self.notebook is not None

		if self.notebook.dir:
			os.chdir(self.notebook.dir.path)
			environ['PWD'] = self.notebook.dir.path

		if self._first_page is None:
			self._first_page = self.history.get_current()

		# We schedule the autosave on idle to try to make it impact
		# the performance of the application less. Of course using the
		# async interface also helps, but we need to account for cases
		# where asynchronous actions are not supported.

		def schedule_autosave():
			schedule_on_idle(self.do_autosave)
			return True # keep ticking

		# older gobject version doesn't know about seconds
		self.preferences['GtkInterface'].setdefault('autosave_timeout', 10)
		timeout = self.preferences['GtkInterface']['autosave_timeout'] * 1000 # s -> ms
		self._autosave_timer = gobject.timeout_add(timeout, schedule_autosave)

		# Check notebook
		self.check_notebook_needs_upgrade()

<<<<<<< HEAD
		# Update menus etc.
		self.uimanager.ensure_update()
			# Prevent flashing when the toolbar is after showing the window
			# and do this before connecting signal below for accelmap.
			# For maemo ensure all items are initialized before moving
			# them to the hildon menu

		## HACK - should be in MainWindow, but needs to go after ensure_update()
		space = gtk.SeparatorToolItem()
		space.set_draw(False)
		space.set_expand(True)
		self.mainwindow.toolbar.insert(space, -1)

		from zim.gui.widgets import InputEntry
		entry = InputEntry(placeholder_text=_('Search'))
		if gtk.gtk_version >= (2, 16) \
		and gtk.pygtk_version >= (2, 16):
			entry.set_icon_from_stock(gtk.ENTRY_ICON_SECONDARY, gtk.STOCK_FIND)
			entry.set_icon_activatable(gtk.ENTRY_ICON_SECONDARY, True)
			entry.set_icon_tooltip_text(gtk.ENTRY_ICON_SECONDARY, _('Search Pages...'))
				# T: label in search entry
		inline_search = lambda e, *a: self.show_search(query=e.get_text() or None)
		entry.connect('activate', inline_search)
		entry.connect('icon-release', inline_search)
		entry.show()
		item = gtk.ToolItem()
		item.add(entry)
		self.mainwindow.toolbar.insert(item, -1)
		##

		try:
			import gtkosx_application
			macapp = gtkosx_application.Application()

			# move the menus to the OS X menu bar
			menu_bar = gtk.MenuBar()
			for i, child in enumerate(self.mainwindow.menubar.get_children()):
				child.reparent(menu_bar)
			macapp.set_menu_bar(menu_bar)
			self.mainwindow.menubar.hide()
			macapp.set_help_menu(self.uimanager.get_widget('/menubar/help_menu'))

			# move some menu items to the application menu
			quit = self.uimanager.get_widget('/menubar/file_menu/quit')
			macapp.connect('NSApplicationBlockTermination', lambda d: not self.quit())
			quit.hide()
			about = self.uimanager.get_widget('/menubar/help_menu/show_about')
			macapp.insert_app_menu_item(about, 0)
			prefs = self.uimanager.get_widget('/menubar/edit_menu/show_preferences')
			macapp.insert_app_menu_item(prefs, 1)
			macapp.ready()
		except ImportError:
			pass

		if ui_environment['platform'] == 'maemo':
			# Move the menu to the hildon menu
			# This is save for later updates of the menus (e.g. by plugins)
			# as long as the toplevel menus are not changed
			menu = gtk.Menu()
			for child in self.mainwindow.menubar.get_children():
				child.reparent(menu)
			self.mainwindow.set_menu(menu)
			self.mainwindow.menubar.hide()

			# Localize the fullscreen button in the toolbar
			for i in range(self.mainwindow.toolbar.get_n_items()):
				self.fsbutton = None
				toolitem = self.mainwindow.toolbar.get_nth_item(i)
				if isinstance(toolitem, gtk.ToolButton):
					if toolitem.get_stock_id() == 'gtk-fullscreen':
						self.fsbutton = toolitem
						self.fsbutton.tap_and_hold_setup(menu) # attach app menu to fullscreen button for N900
						break

		accelmap = self.config.get_config_file('accelmap').file
		logger.debug('Accelmap: %s', accelmap.path)
		if accelmap.exists():
			gtk.accel_map_load(accelmap.path)

		def on_accel_map_changed(o, path, key, mod):
			logger.info('Accelerator changed for %s', path)
			gtk.accel_map_save(accelmap.path)

		gtk.accel_map_get().connect('changed', on_accel_map_changed)


=======
		# Setup signal handler
>>>>>>> f91e8cce
		def handle_sigterm(signal, frame):
			logger.info('Got SIGTERM, quit')
			self.close_page()
			self._quit()

		signal.signal(signal.SIGTERM, handle_sigterm)

		# And here we go!
		self.mainwindow.show_all()

		# HACK: Delay opening first page till after show_all() -- else plugins are not initialized
		#       FIXME need to do extension & initialization of uistate earlier
		if self._first_page:
			self.open_page(self._first_page)
			del self._first_page
		else:
			self.open_page_home()

		self.mainwindow.pageview.grab_focus()
		gtk.main()

	def check_notebook_needs_upgrade(self):
		'''Check whether the notebook needs to be upgraded and prompt
		the user to do so if this is the case.

		Interactive wrapper for
		L{Notebook.upgrade_notebook()<zim.notebook.Notebook.upgrade_notebook()>}.
		'''
		if not self.notebook.needs_upgrade:
			return

		ok = QuestionDialog(None, (
			_('Upgrade Notebook?'), # T: Short question for question prompt
			_('This notebook was created by an older of version of zim.\n'
			  'Do you want to upgrade it to the latest version now?\n\n'
			  'Upgrading will take some time and may make various changes\n'
			  'to the notebook. In general it is a good idea to make a\n'
			  'backup before doing this.\n\n'
			  'If you choose not to upgrade now, some features\n'
			  'may not work as expected') # T: Explanation for question to upgrade notebook
		) ).run()

		if not ok:
			return

		with ProgressBarDialog(self, _('Upgrading notebook')) as dialog: # T: Title of progressbar dialog
			self.notebook.index.ensure_update(callback=lambda p: dialog.pulse(p.name))
			dialog.set_total(self.notebook.index.n_list_all_pages())
			self.notebook.upgrade_notebook(callback=lambda p: dialog.pulse(p.name))

	def present(self, page=None, fullscreen=None, geometry=None):
		'''Present the mainwindow. Typically used to bring back a
		the application after it was hidden. Also used for remote
		calls.

		@param page: a L{Path} object or page path as string
		@param fullscreen: if C{True} the window is shown fullscreen,
		if C{None} the previous state is restored
		@param geometry: the window geometry as string in format
		"C{WxH+X+Y}", if C{None} the previous state is restored
		'''
		self.mainwindow.present()
		if page:
			if isinstance(page, basestring):
				page = Path(page)
			self.open_page(page)

		if geometry:
			self.mainwindow.parse_geometry(geometry)
		elif fullscreen:
			self.mainwindow.toggle_fullscreen(show=True)

	def toggle_present(self):
		'''Present main window if it is not on top, but hide if it is.
		Used by the L{trayicon plugin<zim.plugins.trayicon>} to toggle
		visibility of the window.
		'''
		if self.mainwindow.is_active():
			self.mainwindow.hide()
		else:
			self.mainwindow.present()

	def hide(self):
		'''Hide the main window. Note that this is not the same as
		minimize, when minimized there is still an icon in the task
		bar, if hidden there is no visible trace of the application and
		it can not be accessed by the user anymore until L{present()}
		has been called.
		'''
		self.mainwindow.hide()

	def close(self):
		'''Menu action for close. Will hide when L{hideonclose} is set,
		calls L{quit()} otherwise.
		'''
		if self.hideonclose:
			self.hide()
		else:
			self.quit()

	def quit(self):
		'''Menu action for quit.
		@emits: quit
		'''
		if not self.close_page(self.page, final=True):
			# Do not quit if page not saved
			return False

		self.notebook.index.stop_updating() # XXX - avoid long wait
		self.mainwindow.hide() # look more responsive
		while gtk.events_pending():
			gtk.main_iteration(block=False)

		self._quit()

	def _quit(self):
		self.emit('quit')

		if gtk.main_level() > 0:
			gtk.main_quit()

		return True

	def add_actions(self, actions, handler, methodname=None):
		'''Add extra menu actions to the interface which can be used
		in the menubar and toolbar.

		Wrapper for C{gtk.ActionGroup.add_actions()}. Adding actions
		will not show them in the interface immediately. To achieve
		that you first need to load some layout definition using
		L{add_ui()}.

		This method assumes the actions are implemented by a "handler"
		object. The actions are store in the C{gtk.ActionGroup} in
		the "actiongroup" attribute of this object. This attribute
		is created and attached to the uimanager if it does not yet
		exist.

		@param actions: a list of action definitions. Actions are
		defined as a 6-tuple of :
		  - the name of the action
		  - a gtk stock id for the icon, or C{None}
		  - the label
		  - the accelerator key binding
		  - a tooltip message
		  - a boolean, if C{True} this action is can be used in a
		    read-only interface

		Actions that define (sub-)menus are a special case, they are
		defined as a 3-tuple of the name, stock id and a lable. In this
		case the name must end with "_menu"

		See C{gtk.ActionGroup} documentation for more details.

		@param handler: object that implements these actions. Each
		action is mapped to an object method of the same name.
		@param methodname: name for a method on the handler object which
		will handle all actions. This overrules the default mapping of
		actions by action name. Used to implement groups of actions
		with a single handler method.
		'''
		assert isinstance(actions[0], tuple), 'BUG: actions should be list of tupels'
		group = self.init_actiongroup(handler)
		group.add_actions([a[0:5] for a in actions])
		self._connect_actions(actions, group, handler)

	def add_toggle_actions(self, actions, handler):
		'''Add extra menu actions to the interface which can be used
		in the menubar and toolbar.

		Wrapper for C{gtk.ActionGroup.add_toggle_actions()}.

		Differs from L{add_actions()} in the way actions are mapped to
		object methods, the name is prefixed with "do_". The reason for
		this is that we need some code to keep the state of toolbar
		and menubar widgets in sync with the internal state, while at
		the same time we want to be able to call the standard method
		name from other interface. So e.g. an action "foo" will trigger
		a method "C{do_foo()}" which should implement the logic. This
		allows also to have a public method "C{foo()}" which calls
		"C{action.activate()}" whic in turn triggers "C{do_foo()}"
		again. See L{zim.plugins.PluginClass.toggle_action()} for a
		convenience method to help implementing this.

		@param actions: list of action definitions. Actions are defined
		defined as a 7-tuple of :
		  - the name of the action
		  - a gtk stock id for the icon, or C{None}
		  - the label
		  - the accelerator key binding
		  - a tooltip message
		  - initial state C{True} or C{False}
		  - a boolean, if C{True} this action is can be used in a
		    read-only interface

		See C{gtk.ActionGroup} documentation for more details.

		@param handler: object that implements these actions.
		'''
		assert isinstance(actions[0], tuple), 'BUG: actions should be list of tupels'
		group = self.init_actiongroup(handler)
		group.add_toggle_actions([a[0:5]+(None,)+(a[5],) for a in actions])
			# insert 'None' for callback
		self._connect_actions(actions, group, handler, is_toggle=True)

	def add_radio_actions(self, actions, handler, methodname):
		'''Add extra menu actions to the interface which can be used
		in the menubar and toolbar.

		Wrapper for C{gtk.ActionGroup.add_radio_actions()}, defining
		a single group of radio actions. Of this group only one item
		can be active at the time.

		@param actions: a list of action definitions. Actions are
		defined as a 6-tuple of :
		  - the name of the action
		  - a gtk stock id for the icon, or C{None}
		  - the label
		  - the accelerator key binding
		  - a tooltip message
		  - the value to set on the radio

		See C{gtk.ActionGroup} documentation for more details.

		@param handler: object that implements these actions
		@param methodname: name for a method on the handler object which
		will handle all actions, this is mandatory for radio actions,
		they always have a single handler for the whole group. The
		handler gets the name of the selected radio as the first
		argument.
		'''
		# A bit different from the other two methods since radioactions
		# come in mutual exclusive groups. Only need to connect to one
		# action to get signals from whole group. But need to pass on
		# the name of the active action
		assert isinstance(actions[0], tuple), 'BUG: actions should be list of tuples'
		assert hasattr(handler, methodname), 'No such method %s' % methodname
		group = self.init_actiongroup(handler)
		group.add_radio_actions(actions)
		method = getattr(handler, methodname)
		action = group.get_action(actions[0][0])
		action.connect('changed', self._radio_action_handler, method)

	def init_actiongroup(self, handler):
		'''Initializes the actiongroup for a handler object if it does
		not already exist. The actiongroup is set in the "actiongroup"
		attribute of the object and inserted in the ui manager.
		@param handler: the handler object
		@returns: the actiongroup object
		'''
		if not hasattr(handler, 'actiongroup') or handler.actiongroup is None:
			name = handler.__class__.__name__
			handler.actiongroup = gtk.ActionGroup(name)
			self.uimanager.insert_action_group(handler.actiongroup, 0)
		return handler.actiongroup

	def remove_actiongroup(self, handler):
		'''Remove the actiongroup for a handler object and remove all
		actions from the ui manager.
		@param handler: the handler object
		'''
		if hasattr(handler, 'actiongroup') and handler.actiongroup:
			self.uimanager.remove_action_group(handler.actiongroup)
			handler.actiongroup = None

	def _action_handler(self, action, method, *arg):
		name = action.get_name()
		logger.debug('Action: %s', name)
		try:
			method(*arg)
		except Exception, error:
			ErrorDialog(self.mainwindow, error).run()
			# error dialog also does logging automatically

	def _radio_action_handler(self, object, action, method):
		# radio action object is not active radio action
		self._action_handler(action, method, action.get_name())

	def _connect_actions(self, actions, group, handler, is_toggle=False):
		for name, readonly in [(a[0], a[-1]) for a in actions if not a[0].endswith('_menu')]:
			action = group.get_action(name)
			action.zim_readonly = readonly
			if re.search('_alt\d$', name): # alternative key bindings
				name, _ = name.rsplit('_', 1)

			if is_toggle:
				name = 'do_' + name

			assert hasattr(handler, name), 'No method defined for action %s' % name
			method = getattr(handler, name)
			action.connect('activate', self._action_handler, method)
			if self.readonly and not action.zim_readonly:
				action.set_sensitive(False)

	def add_ui(self, xml, handler):
		'''Add a definition of the layout of the menubar and/or toolbar
		adding new menu items.

		Wrapper for C{gtk.UIManager.add_ui_from_string()}, see
		documentation there for more details on XML spec.

		@param xml: layout definition as string in XML format
		@param handler: handler object, this object is used to keep
		track of ui ID's so L{remove_ui()} can remove all ui elements
		of this handler at once
		@returns: the ui ID
		'''
		id = self.uimanager.add_ui_from_string(xml)
		if hasattr(handler, '_ui_merge_ids') and handler._ui_merge_ids:
			handler._ui_merge_ids += (id,)
		else:
			handler._ui_merge_ids = (id,)
		return id

	def remove_ui(self, handler, id=None):
		'''Remove the ui definition(s) for a specific handler.

		@param handler: handler object
		@param id: if a ui ID is given, only that part is removed, else
		all ui definitions for this handler object are removed
		'''
		if id:
			self.uimanager.remove_ui(id)
			if hasattr(handler, '_ui_merge_ids'):
				handler._ui_merge_ids = \
					filter(lambda i: i != id, handler._ui_merge_ids)
		else:
			if hasattr(handler, '_ui_merge_ids'):
				for id in handler._ui_merge_ids:
					self.uimanager.remove_ui(id)
				handler._ui_merge_ids = None

	def populate_popup(self, name, menu, path_context=None):
		'''Populate a popup menu from a popup defined in the uimanager

		This effectively duplicated the menu items from a given popup
		as defined in the uimanager to a given menu. The reason to do
		this is to include a menu that is extendable for plugins etc.
		into an existing popup menu. (Note that changes to the menu
		as returned by uimanager.get_widget() are global.)

		@param name: the uimanager popup name, e.g. "toolbar_popup" or
		"page_popup"
		@param menu: a gtk.Menu to be populated with the menu items
		@param path_context: a L{Path} object in case this menu is about a page,
		will be used as the context for the various actions

		@raises ValueError: when 'name' does not exist
		'''
		# ... so we have to do our own XML parsing here :(
		# but take advantage of nicely formatted line-based output ...
		xml = self.uimanager.get_ui()
		xml = [l.strip() for l in xml.splitlines()]

		# Get slice of XML
		start, end = None, None
		for i, line in enumerate(xml):
			if start is None:
				if line.startswith('<popup name="%s">' % name):
					start = i
			else:
				if line.startswith('</popup>'):
					end = i
					break

		if start is None or end is None:
			raise ValueError, 'No such popup in uimanager: %s' % name

		# Wrapper to set path context
		def wrapper(menuitem, action):
			self._path_context = path_context
			try:
				action.activate()
			except:
				self._path_context = None
				raise
			else:
				self._path_context = None

		# Parse items and add to menu
		seen_item = False # use to track empty parts
		for line in xml[start+1:end]:
			if line.startswith('<separator'):
				if seen_item:
					item = gtk.SeparatorMenuItem()
					menu.append(item)
				seen_item = False
			elif line.startswith('<menuitem'):
				pre, post = line.split('action="', 1)
				actionname, post = post.split('"', 1)
				for group in self.uimanager.get_action_groups():
					action = group.get_action(actionname)
					if action:
						item = action.create_menu_item()

						# Insert our wrapper to set context path in
						# between the menu item and the action
						# bit of a hack...
						action.disconnect_proxy(item)
						item.connect('activate', wrapper, action)

						# don't show accels in popups (based on gtk/gtkuimanager.c)
						child = item.get_child()
						if isinstance(child, gtk.AccelLabel):
							child.set_property('accel-closure', None)

						break
				else:
					raise AssertionError, 'BUG: could not find action for "%s"' % actionname

				menu.append(item)
				seen_item = True
			elif line.startswith('<placeholder') \
			or line.startswith('</placeholder'):
				pass
			else:
				raise AssertionError, 'BUG: Could not parse: ' + line

	def set_readonly(self, readonly):
		'''Set the read-only state of the interface

		@emits: readonly-changed
		'''
		if not self.readonly and self.page:
			# Save any modification now - will not be allowed after switch
			self.assert_save_page_if_modified()

		for group in self.uimanager.get_action_groups():
			for action in group.list_actions():
				if hasattr(action, 'zim_readonly') \
				and not action.zim_readonly:
					action.set_sensitive(not readonly)

		self.readonly = readonly
		self.emit('readonly-changed')

	def register_preferences(self, section, preferences):
		'''Registers user preferences for the preferences dialog

		The section together with the name specifies where to find this
		preference in L{preferences}. E.g. a section "GtkInterface" and
		a name "foo" will result in a value to be stored in
		C{ui.preferences['GtkInterface']['foo']}. All preferences are
		initialized after being registered here, so you do not need
		to check their existing afterwards.

		@param section: the section of the config file to locate these
		plugins, e.g. "GtkInterface" (most classes use their class name
		here)

		@param preferences: a list of preferences definitions. Each
		preference is defined by a 5-tuple or 6-tuple consisting of:
		  - the name of the preference
		  - an option type (e.g. "bool", "int", "string" etc.)
		  - the tab in the dialog where the option will be shown
		    (e.g. "Interface", "Editing")
		  - a label to show in the dialog
		  - a default value
		  - optional a check value

		See L{zim.gui.widgets.InputForm.add_inputs()} for valid values of
		the option type.

 		See L{zim.config.ConfigDict.setdefault())} for usage of the
 		optional check value.

		@todo: unify the check for setdefault() and the option type to
		check the value has the proper type
		'''
		register = self.preferences_register
		for p in preferences:
			if len(p) == 5:
				key, type, category, label, default = p
				self.preferences[section].setdefault(key, default)
				r = (section, key, type, label)
			else:
				key, type, category, label, default, check = p
				self.preferences[section].setdefault(key, default, check=check)
				r = (section, key, type, label, check)

			# Preferences with None category won't be shown in the preferences dialog
			if category:
				register.setdefault(category, [])
				register[category].append(r)


	def register_new_window(self, window):
		'''Register a new window for the application.
		Called by windows and dialogs to register themselves. Used e.g.
		by plugins that want to add some widget to specific windows.
		'''
		#~ print 'WINDOW:', window
		self.plugins.extend(window)

		# HACK
		if hasattr(window, 'pageview'):
			self.plugins.extend(window.pageview)

	def register_url_handler(self, scheme, function):
		'''Register a handler for a particular URL scheme
		Intended for plugins that want to add a handler for a specific
		URL scheme, or introduce a new URL scheme.

		Typically this should B{not} be used for integrating external
		applications that could be added as a preference.

		@param scheme: the url scheme as string
		@param function: a function to call for opening URLs for this
		scheme. The function should return boolean for succes.
		'''
		self.url_handlers[scheme] = function

	def unregister_url_handler(self, function):
		'''Un-register a handler for a particular URL scheme.
		@param function: a function registered with
		L{register_url_handler()}
		'''
		keys = [k for k in self.url_handlers if self.url_handlers[k] == function]
		for k in keys:
			self.url_handlers.pop(k)

	def _get_path_context(self):
		'''Get the current page path. Used to get the default page to
		act upon for actions. Either returns the current page or a page
		selected in the index pane, etc.
		@returns: a L{Path} object
		'''
		return self._path_context or self.page

	def open_notebook(self, notebook=None):
		'''Open a new notebook. If this is the first notebook the
		notebook is opened in this application instance. Otherwise we
		let another instance handle it.
		@param notebook: notebook location, if C{None} we will prompt
		the user with the L{NotebookDialog}
		@emits: open-notebook
		'''
		if notebook is None:
			# Handle menu item for 'open another notebook'
			# FIXME - this should be a "show_open_notebook" action or similar
			from zim.gui.notebookdialog import NotebookDialog
			NotebookDialog.unique(self, self, callback=self.open_notebook).show() # implicit recurs
		else:
			import zim.ipc

			# XXX notebook can be either object or string - fix this to always be an object
			pagename = None
			if isinstance(notebook, basestring):
				if notebook.startswith('zim+'):
					if '?' in notebook:
						uri, pagename = notebook.split('?', 1)
						uri = uri[4:]
					else:
						uri = notebook[4:]
				else:
					uri = File(notebook).uri
			elif hasattr(notebook, 'uri'):
				uri = notebook.uri
			else:
				raise AssertionError, 'Can not handle: %s' % notebook

			if self.notebook and self.notebook.uri == uri:
				self.present(page=pagename)
			elif zim.ipc.in_child_process():
				notebook = zim.ipc.ServerProxy().get_notebook(uri)
				notebook.present(page=pagename)
			else:
				if pagename:
					get_zim_application('--gui', uri, pagename).spawn()
				else:
					get_zim_application('--gui', uri).spawn()

	def open_page(self, path=None):
		'''Method to open a page in the mainwindow, and menu action for
		the "jump to" menu item.

		@param path: a L{path} for the page to open, if C{None} we
		prompt the user with the L{OpenPageDialog}. If C{path} is a
		L{HistoryPath} we assume that this call is the result of a
		history action and the page is not again added to the history.

		@emits: open-page
		'''
		assert self.notebook
		if path is None:
			# the dialog will call us in turn with an argument
			return OpenPageDialog(self).run()

		assert isinstance(path, Path)
		if isinstance(path, Page) and path.valid:
			page = path
		else:
			page = self.notebook.get_page(path)

		if self.page and id(self.page) == id(page):
			# Check ID to enable reload_page but catch all other
			# redundant calls.
			return
		elif self.page:
			if not self.close_page(self.page):
				raise AssertionError, 'Could not close page'
				# assert statement could be optimized away

		logger.info('Open page: %s (%s)', page, path)
		self.emit('open-page', page, path)

	def do_open_page(self, page, path):
		is_first_page = self.page is None
		self.page = page

		back = self.actiongroup.get_action('open_page_back')
		forward = self.actiongroup.get_action('open_page_forward')
		parent = self.actiongroup.get_action('open_page_parent')
		child = self.actiongroup.get_action('open_page_child')

		if isinstance(path, HistoryPath):
			historyrecord = path
			self.history.set_current(path)
			back.set_sensitive(not path.is_first)
			forward.set_sensitive(not path.is_last)
		else:
			self.history.append(path)
			historyrecord = self.history.get_current()
			back.set_sensitive(not is_first_page)
			forward.set_sensitive(False)

		parent.set_sensitive(len(page.namespace) > 0)

		indexpath = self.notebook.index.lookup_path(page)
		child.set_sensitive(indexpath.haschildren)
			# FIXME: Need index path here, page.haschildren is also True
			#        when the page just has a attachment folder

	def close_page(self, page=None, final=False):
		'''Close the page and try to save any changes in the page.

		@param page: the page to close, defaults to current page in
		main window
		@param final: hint if we believe this to be the last page
		before quitting the page

		@returns: C{True} if succesful, C{False} if page still has
		un-saved changes.

		@emits: close-page
		'''
		if page is None:
			page = self.page
		self.emit('close-page', page, final)
		page._parsetree = None
			# XXX HACK to avoid caching parsetree - can be removed
			# once the pageview takes care of saving the page
		return not page.modified

	def do_close_page(self, page, final):
		self.assert_save_page_if_modified()

		current = self.history.get_current()
		if current == page:
			current.cursor = self.mainwindow.pageview.get_cursor_pos()
			current.scroll = self.mainwindow.pageview.get_scroll_pos()

		def save_uistate_cb():
			if self.uistate.modified:
				self.uistate.write_async()
			# else ignore silently

		if self.uistate.modified and hasattr(self.uistate, 'write'):
			# during tests we may have a config dict without config file
			if final:
				self.uistate.write()
			else:
				# Delayed signal avoid queueing many of these in a
				# short time when going back and forward in the history
				if not hasattr(self.uistate, '_delayed_async_write'):
					self.uistate._delayed_async_write = \
						DelayedCallback(2000, save_uistate_cb) # 2 sec
				self.uistate._delayed_async_write()

	def open_page_back(self):
		'''Menu action to open the previous page from the history
		@returns: C{True} if succesful
		'''
		record = self.history.get_previous()
		if not record is None:
			self.open_page(record)
			return True
		else:
			return False

	def open_page_forward(self):
		'''Menu action to open the next page from the history
		@returns: C{True} if succesful
		'''
		record = self.history.get_next()
		if not record is None:
			self.open_page(record)
			return True
		else:
			return False

	def open_page_parent(self):
		'''Menu action to open the parent page
		@returns: C{True} if succesful
		'''
		namespace = self.page.namespace
		if namespace:
			self.open_page(Path(namespace))
			return True
		else:
			return False

	def open_page_child(self):
		'''Menu action to open a child page. Either takes the last child
		from the history, or the first child.
		@returns: C{True} if succesful
		'''
		path = self.notebook.index.lookup_path(self.page)
			# Force refresh "haschildren" ...
		if not path.haschildren:
			print 'HASCHILDREN still False'
			return False

		record = self.history.get_child(path)
		if not record is None:
			self.open_page(record)
		else:
			pages = list(self.notebook.index.list_pages(path))
			if pages:
				self.open_page(pages[0])
		return True

	def open_page_previous(self):
		'''Menu action to open the previous page from the index
		@returns: C{True} if succesful
		'''
		path = self.notebook.index.get_previous(self.page)
		if not path is None:
			self.open_page(path)
			return True
		else:
			return False

	def open_page_next(self):
		'''Menu action to open the next page from the index
		@returns: C{True} if succesful
		'''
		path = self.notebook.index.get_next(self.page)
		if not path is None:
			self.open_page(path)
			return True
		else:
			return False

	def open_page_home(self):
		'''Menu action to open the home page'''
		self.open_page(self.notebook.get_home_page())

	def new_page(self):
		'''Menu action to create a new page, shows the L{NewPageDialog},

		Difference with L{open_page()} is that the page is saved
		directly, so it exists and is stays visible if the user
		navigates away without first adding content. Though subtle this
		is expected behavior for users.
		'''
		NewPageDialog(self, path=self._get_path_context()).run()

	def new_sub_page(self):
		'''Menu action to create a new page, shows the L{NewPageDialog}.
		Like L{new_page()} but forces a child page of the current
		page.
		'''
		NewPageDialog(self, path=self._get_path_context(), subpage=True).run()

	def new_page_from_text(self, text, name=None, use_template=False, attachments=None, open_page=False):
		'''Create a new page with content. This method is intended
		mainly for remote calls. It is used for
		example by the L{quicknote plugin<zim.plugins.quicknote>}.

		@param text: the content of the page (wiki format)
		@param name: the page name as string, if C{None} the first line
		of the text is used as the basename. If the page
		already exists a number is added to force a unique page name.
		@param open_page: if C{True} navigate to this page directly
		@param use_template: if C{True} the "new page" template is used
		@param attachments: a folder as C{Dir} object or C{string}
		(for remote calls). All files in this folder are imported as
		attachments for the new page. In the text these can be referred
		relatively.
		@returns: a L{Path} object for the new page
		'''
		# The 'open_page' and 'attachments' arguments are a bit of a
		# hack for remote calls. They are needed because the remote
		# function doesn't know the exact page name we creates...
		# TODO: with new zim.ipc we can now return the page name and
		# get rid of this hack
		if not name:
			name = text.strip()[:30]
			if '\n' in name:
				name, _ = name.split('\n', 1)
			name = self.notebook.cleanup_pathname(name.replace(':', ''), purge=True)
		elif isinstance(name, Path):
			name = name.name
			name = self.notebook.cleanup_pathname(name, purge=True)
		else:
			name = self.notebook.cleanup_pathname(name, purge=True)

		path = self.notebook.resolve_path(name)
		page = self.notebook.get_new_page(path)
		if use_template:
			parsetree = self.notebook.get_template(page)
			page.set_parsetree(parsetree)
			page.parse('wiki', text, append=True) # FIXME format hard coded
		else:
			page.parse('wiki', text) # FIXME format hard coded

		self.notebook.store_page(page)

		if attachments:
			if isinstance(attachments, basestring):
				attachments = Dir(attachments)
			self.import_attachments(page, attachments)

		if open_page:
			self.present(page)

		return Path(page.name)

	def import_attachments(self, path, dir):
		'''Import a set of files as attachments.
		All files in C{folder} will be imported in the attachment dir.
		Any existing files will be overwritten.
		@param path: a L{Path} object (or C{string} for remote call)
		@param dir: a L{Dir} object (or C{string} for remote call)
		'''
		if isinstance(path, basestring):
			path = Path(path)

		if isinstance(dir, basestring):
			dir = Dir(dir)

		attachments = self.notebook.get_attachments_dir(path)
		for name in dir.list():
			# FIXME could use list objects, or list_files()
			file = dir.file(name)
			if not file.isdir():
				file.copyto(attachments)

	def append_text_to_page(self, name, text):
		'''Append text to an (existing) page. This method is intended
		mainly for remote calls. It is used for
		example by the L{quicknote plugin<zim.plugins.quicknote>}.

		@param name: the page name
		@param text: the content of the page (wiki format)
		'''
		if isinstance(name, Path):
			name = name.name
		path = self.notebook.resolve_path(name)
		page = self.notebook.get_page(path)
		page.parse('wiki', text, append=True) # FIXME format hard coded
		self.notebook.store_page(page)

	def open_new_window(self, page=None):
		'''Menu action to open a page in a secondary L{PageWindow}
		@param page: the page L{Path}, deafults to current selected
		'''
		if page is None:
			page = self._get_path_context()
		PageWindow(self, page).show_all()

	@SignalHandler
	def do_autosave(self):
		if self._check_autosave_done():
			page = self.mainwindow.pageview.get_page()
			if page.modified \
			and self._save_page_check_page(page):
				try:
					self._autosave_thread = self.notebook.store_page_async(page)
				except:
					# probably means backend does not support async store
					# AND failed storing - re-try immediatly
					logger.exception('Error during autosave - re-try')
					self.save_page()
			else:
				self._autosave_thread = None
		else:
			pass # still busy

	def _check_autosave_done(self):
		## Returning True here does not mean previous save was OK, just that it finished!
		if not self._autosave_thread:
			return True
		elif not self._autosave_thread.done:
			return False
		elif self._autosave_thread.error:
			# FIXME - should we force page.modified = True here ?
			logger.error('Error during autosave - re-try',
					exc_info=self._autosave_thread.exc_info)
			self._save_page(self.mainwindow.pageview.get_page()) # force normal save
			return True
		else:
			return True # Done and no error ..

	def assert_save_page_if_modified(self):
		'''Like C{save_page()} but only saves when needed.
		@raises PageHasUnSavedChangesError: when page was not saved
		'''
		page = self.mainwindow.pageview.get_page()
		if page is None:
			return

		if self._autosave_thread \
		and not self._autosave_thread.done:
			self._autosave_thread.join() # wait to finish

		self._check_autosave_done() # handle errors if any

		if page.modified:
			return self._save_page(page)
		else:
			return True

	def save_page(self):
		'''Menu action to save the current page.

		Can result in a L{SavePageErrorDialog} when there is an error
		while saving a page.

		@returns: C{True} when successful, C{False} when the page still
		has unsaved changes
		'''
		page = self.mainwindow.pageview.get_page()
		assert page is not None

		if self._autosave_thread \
		and not self._autosave_thread.done:
			self._autosave_thread.join() # wait to finish

		# No error handling here for autosave, we save anyway

		return self._save_page(page)

	def _save_page(self, page):
		if not self._save_page_check_page(page):
			return

		## HACK - otherwise we get a bug when saving a new page immediatly
		# hasattr assertions used to detect when the hack breaks
		assert hasattr(page, '_ui_object')
		if page._ui_object:
			assert hasattr(page._ui_object, '_showing_template')
			page._ui_object._showing_template = False
		##

		logger.debug('Saving page: %s', page)
		try:
			self.notebook.store_page(page)
		except Exception, error:
			logger.exception('Failed to save page: %s', page.name)
			with self.do_autosave.blocked():
				# Avoid new autosave (on idle) while dialog is seen
				SavePageErrorDialog(self, error, page).run()

		return not page.modified

	def _save_page_check_page(self, page):
		# Ensure that the page can be saved in the first place
		try:
			if self.readonly:
				raise AssertionError, 'BUG: can not save page when read-only'
			elif page.readonly:
				raise AssertionError, 'BUG: can not save read-only page'
		except Exception, error:
			with self.do_autosave.blocked():
				# Avoid new autosave (on idle) while dialog is seen
				SavePageErrorDialog(self, error, page).run()
			return False
		else:
			return True

	def save_copy(self):
		'''Menu action to show a L{SaveCopyDialog}'''
		SaveCopyDialog(self).run()

	def show_export(self):
		'''Menu action to show an L{ExportDialog}'''
		from zim.gui.exportdialog import ExportDialog
		ExportDialog(self).run()

	def email_page(self):
		'''Menu action to open an email containing the current page.
		Encodes the current page as "mailto:" URI and calls L{open_url()}
		to start the preferred email client.
		'''
		text = ''.join(self.page.dump(format='plain'))
		url = 'mailto:?subject=%s&body=%s' % (
			url_encode(self.page.name, mode=URL_ENCODE_DATA),
			url_encode(text, mode=URL_ENCODE_DATA),
		)
		self.open_url(url)

	def import_page(self):
		'''Menu action to show an L{ImportPageDialog}'''
		ImportPageDialog(self).run()

	def move_page(self, path=None):
		'''Menu action to show the L{MovePageDialog}
		@param path: a L{Path} object, or C{None} to move to current
		selected page
		'''
		if path is None:
			path = self._get_path_context()
		MovePageDialog(self, path).run()

	def do_move_page(self, path, newpath, update_links):
		'''Callback for MovePageDialog and PageIndex for executing
		notebook.move_page but wrapping with all the proper exception
		dialogs. Returns boolean for success.
		'''
		self.assert_save_page_if_modified()

		return self._wrap_move_page(
			lambda update_links, callback: self.notebook.move_page(
				path, newpath, update_links, callback),
			update_links
		)

	def rename_page(self, path=None):
		'''Menu action to show the L{RenamePageDialog}
		@param path: a L{Path} object, or C{None} for the current
		selected page
		'''
		if path is None:
			path = self._get_path_context()
		RenamePageDialog(self, path).run()

	def do_rename_page(self, path, newbasename, update_heading=True, update_links=True):
		'''Callback for RenamePageDialog for executing
		notebook.rename_page but wrapping with all the proper exception
		dialogs. Returns boolean for success.
		'''
		self.assert_save_page_if_modified()

		return self._wrap_move_page(
			lambda update_links, callback: self.notebook.rename_page(
				path, newbasename, update_heading, update_links, callback),
			update_links
		)

	def _wrap_move_page(self, func, update_links):
		if self.notebook.index.updating:
			# Ask regardless of update_links because it might very
			# well be that the dialog thinks there are no links
			# but they are simply not indexed yet
			cont = QuestionDialog(self,
				_('The index is still busy updating. Until this '
				  'is finished links can not be updated correctly. '
				  'Performing this action now could break links, '
				  'do you want to continue anyway?'
				) # T: question dialog text
			).run()
			if cont:
				update_links = False
			else:
				return False

		dialog = ProgressBarDialog(self, _('Updating Links'))
			# T: Title of progressbar dialog
		callback = lambda p, **kwarg: dialog.pulse(p.name, **kwarg)

		try:
			with dialog:
				func(update_links, callback)
		except Exception, error:
			ErrorDialog(self, error).run()
			return False
		else:
			return True

	def delete_page(self, path=None):
		'''Delete a page by either trashing it, or permanent deletion
		after confirmation of a L{DeletePageDialog}. When trashing the
		update behavior depends on the "remove_links_on_delete"
		preference.

		@param path: a L{Path} object, or C{None} for the current
		selected page
		'''
		if path is None:
			path = self._get_path_context()
			if not path: return

		update_links = self.preferences['GtkInterface']['remove_links_on_delete']
		dialog = ProgressBarDialog(self, _('Removing Links'))
			# T: Title of progressbar dialog
		callback = lambda p, **kwarg: dialog.pulse(p.name, **kwarg)
		try:
			with dialog:
				self.notebook.trash_page(path, update_links, callback)
		except TrashNotSupportedError, error:
			logger.info('Trash not supported: %s', error.msg)
			DeletePageDialog(self, path).run()
		except TrashCancelledError, error:
			pass

	def show_properties(self):
		'''Menu action to show the L{PropertiesDialog}'''
		from zim.gui.propertiesdialog import PropertiesDialog
		PropertiesDialog(self).run()

	def show_search(self, query=None):
		'''Menu action to show the L{SearchDialog}
		@param query: the search query to show
		'''
		from zim.gui.searchdialog import SearchDialog
		if query is None:
			query = self.mainwindow.pageview.get_selection()

		dialog = SearchDialog(self)
		dialog.show_all()

		if query is not None:
			dialog.search(query)

	def show_search_backlinks(self):
		'''Menu action to show the L{SearchDialog} with a query for
		backlinks
		'''
		query = 'LinksTo: "%s"' % self.page.name
		self.show_search(query)

	def show_recent_changes(self):
		'''Menu action to show the L{RecentChangesDialog}'''
		from .recentchangesdialog import RecentChangesDialog
		dialog = RecentChangesDialog.unique(self, self)
		dialog.present()

	def copy_location(self):
		'''Menu action to copy the current page name to the clipboard'''
		Clipboard.set_pagelink(self.notebook, self.page)

	def show_templateeditor(self):
		'''Menu action to show the L{TemplateEditorDialog}'''
		from zim.gui.templateeditordialog import TemplateEditorDialog
		TemplateEditorDialog(self).run()

	def show_preferences(self):
		'''Menu action to show the L{PreferencesDialog}'''
		from zim.gui.preferencesdialog import PreferencesDialog
		PreferencesDialog(self).run()

	def do_preferences_changed(self, *a):
		self.uimanager.set_add_tearoffs(
			self.preferences['GtkInterface']['tearoff_menus'] )

	def reload_page(self):
		'''Menu action to reload the current page. Will first try
		to save any unsaved changes, then reload the page from disk.
		'''
		self.assert_save_page_if_modified()
		self.notebook.flush_page_cache(self.page)
		self.open_page(self.notebook.get_page(self.page))

	def attach_file(self, path=None):
		'''Menu action to show the L{AttachFileDialog}
		@param path: a L{Path} object, or C{None} for the current
		selected page
		'''
		if path is None:
			path = self._get_path_context()
		AttachFileDialog(self, path).run()

	def do_attach_file(self, path, file, force_overwrite=False):
		'''Callback for AttachFileDialog and InsertImageDialog
		When 'force_overwrite' is False the user will be prompted in
		case the new file has the same name as an existing attachment.
		Returns the (new) filename or None when the action was canceled.
		'''
		dir = self.notebook.get_attachments_dir(path)
		if dir is None:
			raise Error, '%s does not have an attachments dir' % path

		dest = dir.file(file.basename)
		if dest.exists() and not force_overwrite:
			dialog = PromptExistingFileDialog(self, dest)
			dest = dialog.run()
			if dest is None:
				return None	# dialog was cancelled

		file.copyto(dest)
		return dest

	def open_dir(self, dir):
		'''Open a L{Dir} object and prompt to create it if it doesn't
		exist yet.
		@param dir: a L{Dir} object
		'''
		if dir.exists():
			self.open_file(dir)
		else:
			question = (
				_('Create folder?'),
					# T: Heading in a question dialog for creating a folder
				_('The folder "%s" does not yet exist.\nDo you want to create it now?') % dir.basename)
					# T: Text in a question dialog for creating a folder, %s will be the folder base name
			create = QuestionDialog(self, question).run()
			if create:
				dir.touch()
				self.open_file(dir)

	def open_file(self, file, mimetype=None, callback=None):
		'''Open a L{File} or L{Dir} in the system file browser.

		@param file: a L{File} or L{Dir} object
		@param mimetype: optionally specify the mimetype to force a
		specific application to open this file
		@param callback: callback function to be passed on to
		L{Application.spawn()} (if the application supports a
		callback, otherwise it is ignored silently)

		@raises NoSuchFileError: if C{file} does not exist
		@raises ApplicationLookupError: if a specific mimetype was
		given, but no default application is known for this mimetype
		(will not use fallback in this case - fallback would
		ignore the specified mimetype)
		'''
		logger.debug('open_file(%s, %s)', file, mimetype)
		assert isinstance(file, (File, Dir))
		if isinstance(file, (File)) and file.isdir():
			file = Dir(file.path)

		if not file.exists():
			raise NoSuchFileError, file

		if isinstance(file, File): # File
			manager = ApplicationManager()
			if mimetype is None:
				entry = manager.get_default_application(file.get_mimetype())
			else:
				entry = manager.get_default_application(mimetype)
				if entry is None:
					raise ApplicationLookupError, 'No Application found for: %s' % mimetype
					# Do not go to fallback, we can not force
					# mimetype for fallback

			if entry:
				self._open_with(entry, file, callback)
			else:
				self._open_with_filebrowser(file, callback)
		else: # Dir
			self._open_with_filebrowser(file, callback)

	def open_url(self, url):
		'''Open an URL (or URI) in the web browser or other relevant
		program. The application is determined based on the URL / URI
		scheme. Unkown schemes and "file://" URIs are opened with the
		webbrowser.

		@param url: the URL to open, e.g. "http://zim-wiki.org" or
		"mailto:someone@somewhere.org"
		'''
		logger.debug('open_url(%s)', url)
		assert isinstance(url, basestring)

		if is_url_re.match(url):
			# Try custom handlers
			if is_url_re[1] in self.url_handlers:
				handled = self.url_handlers[is_url_re[1]](url)
				if handled:
					return
			else:
				pass # handled below
		elif is_win32_share_re.match(url):
			url = normalize_win32_share(url)
			if os.name == 'nt':
				return self._open_with_filebrowser(url)
			# else consider as a x-scheme-handler/smb type URI
		elif not is_uri_re.match(url):
			raise AssertionError, 'Not an URL: %s' % url

		# Default handlers
		if url.startswith('zim+'):
			# Notebook URL, these we handle ourselves
			self.open_notebook(url)
		elif url.startswith('file:/'):
			# Special case, force to browser (and not to open_file ...
			# even though the result may be the same if the browser is
			# dispatched through xdg-open, gnome-open, ...)
			self._open_with_webbrowser(url)
		elif url.startswith('outlook:') and hasattr(os, 'startfile'):
			# Special case for outlook folder paths on windows
			os.startfile(url)
		else:
			from zim.gui.applications import get_mimetype
			manager = ApplicationManager()
			type = get_mimetype(url)
			logger.debug('Got type "%s" for "%s"', type, url)
			entry = manager.get_default_application(type)
			if entry:
				self._open_with(entry, url)
			elif url.startswith('mailto:'):
				self._open_with_emailclient(url)
			else:
				self._open_with_webbrowser(url)

	def _open_with_filebrowser(self, file, callback=None):
		# Fallback for files and folders, used by open_file()
		entry = ApplicationManager.get_fallback_filebrowser()
		self._open_with(entry, file, callback)

	def _open_with_emailclient(self, uri):
		# Fallback for "mailto:" URIs, used by open_url()
		entry = ApplicationManager.get_fallback_emailclient()
		self._open_with(entry, uri)

	def _open_with_webbrowser(self, url):
		# Fallback for other URLs and URIs, used by open_url()
		entry = ApplicationManager.get_fallback_webbrowser()
		self._open_with(entry, url)

	def _open_with(self, entry, uri, callback=None):
		def check_error(status):
			if status != 0:
					ErrorDialog(self, _('Could not open: %s') % uri).run()
					# T: error when external application fails

		if callback is None:
			callback = check_error

		try:
			entry.spawn((uri,), callback=callback)
		except NotImplementedError:
			entry.spawn((uri,)) # E.g. webbrowser module

	def open_attachments_folder(self):
		'''Menu action to open the attachment folder for the current page'''
		dir = self.notebook.get_attachments_dir(self.page)
		if dir is None:
			error = _('This page does not have an attachments folder')
				# T: Error message
			ErrorDialog(self, error).run()
		else:
			self.open_dir(dir)

	def open_notebook_folder(self):
		'''Menu action to open the notebook folder'''
		if self.notebook.dir:
			self.open_file(self.notebook.dir)
		elif self.notebook.file:
			self.open_file(self.notebook.file.dir)
		else:
			assert False, 'BUG: notebook has neither dir or file'

	def open_document_root(self):
		'''Menu action to open the document root folder'''
		dir = self.notebook.document_root
		if dir:
			self.open_dir(dir)

	def open_document_folder(self):
		'''Menu action to open a sub-foldel of the document root folder
		for the current page
		'''
		dir = self.notebook.document_root
		if dir is None:
			return

		dirpath = encode_filename(self.page.name)
		dir = Dir([dir, dirpath])
		self.open_dir(dir)

	def edit_page_source(self, page=None):
		'''Menu action to edit the page source in an external editor.
		See L{edit_file} for details.

		@param page: the L{Page} object, or C{None} for te current page
		'''
		# This could also be defined as a custom tool, but defined here
		# because we want to determine the editor dynamically
		# We assume that the default app for a text file is a editor
		# and not e.g. a viewer or a browser. Of course users can still
		# define a custom tool for other editors.
		if not page:
			page = self.page

		if not hasattr(self.page, 'source'):
			ErrorDialog(self, 'This page does not have a source file').run()
			return

		self.assert_save_page_if_modified()

		self.edit_file(self.page.source, istextfile=True)
		if page == self.page:
			self.reload_page()

	def edit_config_file(self, configfile):
		'''Edit a config file in an external editor.
		See L{edit_file()} for details.
		@param configfile: a L{ConfigFile} object
		'''
		configfile.touch()
		self.edit_file(configfile.file, istextfile=True)

	def edit_file(self, file, istextfile=None, dialog=None):
		'''Edit a file with and external application.

		This method will show a dialog to block the interface while the
		external application is running. The dialog is closed
		automatically when the application exits _after_ modifying the
		file. If the file is unmodified the user needs to click the
		"Done" button in the dialog because we can not know if the
		application was really done or just forked to another process.

		@param file: a L{File} object
		@param istextfile: if C{True} the text editor is used, otherwise
		we ask the file browser for the correct application. When
		C{None} we check the mimetype of the file to determine if it
		is text or not.
		@param dialog: the dialog that is spawning this action
		'''
		## FIXME force using real text editor, even when file has not
		## text mimetype. This now goes wrong when editing e.g. a html
		## template when the editor is "xdg-open" on linux or default
		## os.startfile() on windows...

		if not file.exists():
			raise NoSuchFileError, file

		oldmtime = file.mtime()

		window = dialog or self
		dialog = MessageDialog(window, (
			_('Editing file: %s') % file.basename,
				# T: main text for dialog for editing external files
			_('You are editing a file in an external application. You can close this dialog when you are done')
				# T: description for dialog for editing external files
		) )

		def check_close_dialog(status):
			if status != 0:
				dialog.destroy()
				ErrorDialog(window, _('Could not open: %s') % file.basename).run()
					# T: error when external application fails
			else:
				newmtime = file.mtime()
				if newmtime != oldmtime:
					dialog.destroy()

		if istextfile:
			try:
				self.open_file(file, mimetype='text/plain', callback=check_close_dialog)
			except ApplicationLookupError:
				app = AddApplicationDialog(window, 'text/plain').run()
				if app:
					# Try again
					self.open_file(file, mimetype='text/plain', callback=check_close_dialog)
				else:
					return # Dialog was cancelled, no default set, ...
		else:
			self.open_file(file, callback=check_close_dialog)

		dialog.run()

	def show_server_gui(self):
		'''Menu action to show the server interface from
		L{zim.gui.server}. Spawns a new zim instance for the server.
		'''
		# TODO instead of spawn, include in this process
		get_zim_application('--server', '--gui', self.notebook.uri).spawn()

	def reload_index(self, flush=False):
		'''Check the notebook for changes and update the index.
		Shows an progressbar while updateing.
		@param flush: if C{True} the index is flushed and rebuild from
		scratch
		@returns: C{True} unless the user cancelled the update
		'''
		self.emit('start-index-update')

		index = self.notebook.index
		index.stop_updating()
		if flush:
			index.flush()

		dialog = ProgressBarDialog(self, _('Updating index'))
			# T: Title of progressbar dialog
		with dialog:
			index.update(callback=lambda p: dialog.pulse(p.name))

		self.emit('end-index-update')
		return not dialog.cancelled

	def manage_custom_tools(self):
		'''Menu action to show the L{CustomToolManagerDialog}'''
		from zim.gui.customtools import CustomToolManagerDialog
		CustomToolManagerDialog(self).run()
		self.load_custom_tools()

	def load_custom_tools(self):
		'''Load the custom tools of the L{CustomToolManager} in the
		menu bar.
		'''
		manager = CustomToolManager()

		# Remove old actions
		if self._custom_tool_ui_id:
			self.uimanager.remove_ui(self._custom_tool_ui_id)

		if self._custom_tool_actiongroup:
			self.uimanager.remove_action_group(self._custom_tool_actiongroup)

		if self._custom_tool_iconfactory:
			self._custom_tool_iconfactory.remove_default()

		# Load new actions
		actions = []
		factory = gtk.IconFactory()
		factory.add_default()
		for tool in manager:
			icon = tool.icon
			if '/' in icon or '\\' in icon:
				# Assume icon is a file path - add it to IconFactory
				icon = 'zim-custom-tool' + tool.key
				try:
					pixbuf = tool.get_pixbuf(gtk.ICON_SIZE_LARGE_TOOLBAR)
					set = gtk.IconSet(pixbuf=pixbuf)
					factory.add(icon, set)
				except Exception:
					logger.exception('Got exception while loading application icons')
					icon = None

			action = (tool.key, icon, tool.name, '', tool.comment, self._exec_custom_tool)
			actions.append(action)

		self._custom_tool_iconfactory = factory
		self._custom_tool_actiongroup = gtk.ActionGroup('custom_tools')
		self._custom_tool_actiongroup.add_actions(actions)

		menulines = ["<menuitem action='%s'/>\n" % tool.key for tool in manager]
		toollines = ["<toolitem action='%s'/>\n" % tool.key for tool in manager if tool.showintoolbar]
		textlines = ["<menuitem action='%s'/>\n" % tool.key for tool in manager if tool.showincontextmenu == 'Text']
		pagelines = ["<menuitem action='%s'/>\n" % tool.key for tool in manager if tool.showincontextmenu == 'Page']
		ui = """\
<ui>
	<menubar name='menubar'>
		<menu action='tools_menu'>
			<placeholder name='custom_tools'>
			 %s
			</placeholder>
		</menu>
	</menubar>
	<toolbar name='toolbar'>
		<placeholder name='tools'>
		%s
		</placeholder>
	</toolbar>
	<popup name='text_popup'>
		<placeholder name='tools'>
		%s
		</placeholder>
	</popup>
	<popup name='page_popup'>
		<placeholder name='tools'>
		%s
		</placeholder>
	</popup>
</ui>
""" % (
	''.join(menulines), ''.join(toollines),
	''.join(textlines), ''.join(pagelines)
)

		self.uimanager.insert_action_group(self._custom_tool_actiongroup, 0)
		self._custom_tool_ui_id = self.uimanager.add_ui_from_string(ui)

	def _exec_custom_tool(self, action):
		manager = CustomToolManager()
		tool = manager.get_tool(action.get_name())
		logger.info('Execute custom tool %s', tool.name)
		args = (self.notebook, self.page, self.mainwindow.pageview)
		try:
			if tool.isreadonly:
				tool.spawn(args)
			elif tool.replaceselection:
				output = tool.pipe(args)
				logger.debug('Replace output with %s', output)
				pageview = self.mainwindow.pageview # XXX
				buffer = pageview.view.get_buffer() # XXX
				if buffer.get_has_selection():
					start, end = buffer.get_selection_bounds()
					with buffer.user_action:
						buffer.delete(start, end)
						buffer.insert_at_cursor(''.join(output))
				else:
					pass # error here ??
			else:
				tool.run(args)
				self.reload_page()
				self.notebook.index.update_async()
				# TODO instead of using run, use spawn and show dialog
				# with cancel button. Dialog blocks ui.
		except Exception, error:
			ErrorDialog(self, error).run()

	def show_help(self, page=None):
		'''Menu action to show the user manual. Will start a new zim
		instance showing the notebook with the manual.
		@param page: manual page to show (string)
		'''
		if page:
			get_zim_application('--manual', page).spawn()
		else:
			get_zim_application('--manual').spawn()

	def show_help_faq(self):
		'''Menu action to show the 'FAQ' page in the user manual'''
		self.show_help('FAQ')

	def show_help_keys(self):
		'''Menu action to show the 'Key Bindings' page in the user manual'''
		self.show_help('Help:Key Bindings')

	def show_help_bugs(self):
		'''Menu action to show the 'Bugs' page in the user manual'''
		self.show_help('Bugs')

	def show_about(self):
		'''Menu action to show the "about" dialog'''
		gtk.about_dialog_set_url_hook(lambda d, l: self.open_url(l))
		gtk.about_dialog_set_email_hook(lambda d, l: self.open_url(l))
		dialog = gtk.AboutDialog()
		try: # since gtk 2.12
			dialog.set_program_name('Zim')
		except AttributeError:
			pass

		import zim
		dialog.set_version(zim.__version__)
		dialog.set_comments(_('A desktop wiki'))
			# T: General description of zim itself
		file = data_file('zim.png')
		pixbuf = gtk.gdk.pixbuf_new_from_file(file.path)
		dialog.set_logo(pixbuf)
		dialog.set_copyright(zim.__copyright__)
		dialog.set_license(zim.__license__)
		dialog.set_authors([zim.__author__])
		dialog.set_translator_credits(_('translator-credits'))
			# T: This string needs to be translated with names of the translators for this language
		dialog.set_website(zim.__url__)
		dialog.run()
		dialog.destroy()

# Need to register classes defining gobject signals
gobject.type_register(GtkInterface)


class ResourceOpener(object):

	def __init__(self, window):
		self.window = window

	def open_page(self, path, new_window=False):
		if new_window:
			self.window.ui.open_new_window(path) # XXX
		else:
			self.window.ui.open_page(path) # XXX

		return self.window.pageview # XXX

	def open_dir(self, dir):
		self.window.ui.open_dir(dir)

	def open_file(self, url):
		self.window.ui.open_file(url)

	def open_url(self, url):
		self.window.ui.open_url(url)


class MainWindow(Window):
	'''This class implements the main window of the application. It
	contains the main L{PageView} and the side pane with a L{PageIndex}.
	Also includes the menubar, toolbar, L{PathBar}, statusbar etc.

	@ivar pageview: the L{PageView} object
	@ivar pageindex: the L{PageIndex} object
	@ivar pathbar: the L{PathBar} object

	@signal: C{fullscreen-changed ()}: emitted when switching to or from fullscreen state
	'''

	# define signals we want to use - (closure type, return type and arg types)
	__gsignals__ = {
		'fullscreen-changed': (gobject.SIGNAL_RUN_LAST, None, ()),
		'init-uistate': (gobject.SIGNAL_RUN_LAST, None, ()),
	}

	def __init__(self, ui, preferences=None, fullscreen=False, geometry=None):
		'''Constructor
		@param ui: the L{GtkInterFace}
		@param preferences: a C{ConfigDict} with preferences
		@param fullscreen: if C{True} the window is shown fullscreen,
		if C{None} the previous state is restored
		@param geometry: the window geometry as string in format
		"C{WxH+X+Y}", if C{None} the previous state is restored
		'''
		Window.__init__(self)
		self.isfullscreen = False
		self.ui = ui

		self.preferences = preferences # XXX should be just prefernces dict - use "config" otherwise
		self.preferences.connect('changed', self.do_preferences_changed)

		ui.connect('open-page', self.on_open_page)
		ui.connect('close-page', self.on_close_page)

		self._block_toggle_panes = False
		self._sidepane_autoclose = False
		self._switch_focus_accelgroup = None

		self.maximized = False

		# Catching this signal prevents the window to actually be destroyed
		# when the user tries to close it. The action for close should either
		# hide or destroy the window.
		def do_delete_event(*a):
			logger.debug('Action: close (delete-event)')
			self.hide() # look more responsive
			ui.close()
			return True # Do not destroy - let close() handle it
		self.connect('delete-event', do_delete_event)

		# setup the window layout
		from zim.gui.widgets import TOP, BOTTOM, TOP_PANE, LEFT_PANE

		# setup menubar and toolbar
		self.add_accel_group(ui.uimanager.get_accel_group())
		self.menubar = ui.uimanager.get_widget('/menubar')
		self.toolbar = ui.uimanager.get_widget('/toolbar')
		self.toolbar.connect('popup-context-menu', self.do_toolbar_popup)
		self.add_bar(self.menubar, TOP)
		self.add_bar(self.toolbar, TOP)

		self.pageindex = PageIndex(ui)
		self.add_tab(_('Index'), self.pageindex, LEFT_PANE) # T: Label for pageindex tab

		self.pathbar = None
		self.pathbar_box = gtk.HBox()
		self.add_widget(self.pathbar_box, (TOP_PANE, TOP))

		self.pageview = PageView(ui)
		self.pageview.view.connect_after(
			'toggle-overwrite', self.do_textview_toggle_overwrite)
		self.add(self.pageview)

		# create statusbar
		hbox = gtk.HBox(spacing=0)
		self.add_bar(hbox, BOTTOM)

		self.statusbar = gtk.Statusbar()
		if ui_environment['platform'] == 'maemo':
			# Maemo windows aren't resizeable so it makes no sense to show the resize grip
			self.statusbar.set_has_resize_grip(False)
		self.statusbar.push(0, '<page>')
		hbox.add(self.statusbar)

		def statusbar_element(string, size):
			frame = gtk.Frame()
			frame.set_shadow_type(gtk.SHADOW_IN)
			self.statusbar.pack_end(frame, False)
			label = gtk.Label(string)
			label.set_size_request(size, 10)
			label.set_alignment(0.1, 0.5)
			frame.add(label)
			return label

		# specify statusbar elements right-to-left
		self.statusbar_style_label = statusbar_element('<style>', 100)
		self.statusbar_insert_label = statusbar_element('INS', 60)

		# and build the widget for backlinks
		self.statusbar_backlinks_button = \
			BackLinksMenuButton(self.ui, status_bar_style=True)
		frame = gtk.Frame()
		frame.set_shadow_type(gtk.SHADOW_IN)
		self.statusbar.pack_end(frame, False)
		frame.add(self.statusbar_backlinks_button)

		# add a second statusbar widget - somehow the corner grip
		# does not render properly after the pack_end for the first one
		#~ statusbar2 = gtk.Statusbar()
		#~ statusbar2.set_size_request(25, 10)
		#~ hbox.pack_end(statusbar2, False)

		self.do_preferences_changed()

		self._geometry_set = False
		self._set_fullscreen = False
		if geometry:
			try:
				self.parse_geometry(geometry)
				self._geometry_set = True
			except:
				logger.exception('Parsing geometry string failed:')
		elif fullscreen:
			self._set_fullscreen = True

		# Init mouse settings
		self.preferences['GtkInterface'].setdefault('mouse_nav_button_back', 8)
		self.preferences['GtkInterface'].setdefault('mouse_nav_button_forw', 9)

	def do_update_statusbar(self, *a):
		page = self.pageview.get_page()
		if not page:
			return
		label = page.name
		if page.modified:
			label += '*'
		if self.ui.readonly or page.readonly:
			label += ' ['+_('readonly')+']' # T: page status in statusbar
		self.statusbar.pop(0)
		self.statusbar.push(0, label)

	def do_window_state_event(self, event):
		#~ print 'window-state changed:', event.changed_mask
		#~ print 'window-state new state:', event.new_window_state

		if bool(event.changed_mask & gtk.gdk.WINDOW_STATE_MAXIMIZED):
			self.maximized = bool(event.new_window_state & gtk.gdk.WINDOW_STATE_MAXIMIZED)

		isfullscreen = gtk.gdk.WINDOW_STATE_FULLSCREEN
		if bool(event.changed_mask & isfullscreen):
			# Did not find property for this - so tracking state ourself
			wasfullscreen = self.isfullscreen
			self.isfullscreen = bool(event.new_window_state & isfullscreen)
			logger.debug('Fullscreen changed: %s', self.isfullscreen)
			self._set_widgets_visable()
			if self.actiongroup:
				# only do this after we initalize
				self.toggle_fullscreen(show=self.isfullscreen)

			if wasfullscreen:
				# restore uistate
				if self.uistate['windowsize']:
					w, h = self.uistate['windowsize']
					self.resize(w, h)
				if self.uistate['windowpos']:
					x, y = self.uistate['windowpos'] # Should we use _windowpos?
					self.move(x, y)

			if wasfullscreen != self.isfullscreen:
				self.emit('fullscreen-changed')
				schedule_on_idle(lambda : self.pageview.scroll_cursor_on_screen())
					# HACK to have this scroll done after all updates to
					# the gui are done...

		# Maemo UI bugfix: If ancestor method is not called the window
		# will have borders when fullscreen
		# But is virtual method on other platforms
		try:
			Window.do_window_state_event(self, event)
		except NotImplementedError:
			pass

	def do_preferences_changed(self, *a):
		if self._switch_focus_accelgroup:
			self.remove_accel_group(self._switch_focus_accelgroup)

		space = gtk.gdk.unicode_to_keyval(ord(' '))
		group = gtk.AccelGroup()

		self.preferences['GtkInterface'].setdefault('toggle_on_altspace', False)
		if self.preferences['GtkInterface']['toggle_on_altspace']:
			# Hidden param, disabled because it causes problems with
			# several international layouts (space mistaken for alt-space,
			# see bug lp:620315)
			group.connect_group( # <Alt><Space>
				space, gtk.gdk.MOD1_MASK, gtk.ACCEL_VISIBLE,
				self.toggle_sidepane_focus)

		# Toggled by preference menu, also causes issues with international
		# layouts - esp. when switching input method on Meta-Space
		if self.preferences['GtkInterface']['toggle_on_ctrlspace']:
			group.connect_group( # <Primary><Space>
				space, gtk.gdk.META_MASK, gtk.ACCEL_VISIBLE,
				self.toggle_sidepane_focus)

		self.add_accel_group(group)
		self._switch_focus_accelgroup = group

	def get_selected_path(self):
		'''Get the selected page path. Depends on focus in the window:
		if the focus is on the current page, this path is returned,
		but if the focus is on the index or the pathbar the selected
		path of those widgets is returned.

		@returns: a L{Path} object or C{None}
		'''
		# FIXME - this method is bound to break again - to unstable
		widget = self.get_focus()
		#~ print '>>>', widget
		if widget == self.pageindex.treeview:
			logger.debug('Pageindex has focus')
			return self.pageindex.get_selected_path()
		elif widget == self.pathbar:
			logger.debug('Pathbar has focus')
			return self.pathbar.get_selected_path()
		elif widget == self.pageview.view:
			logger.debug('Pageview has focus')
			return self.ui.page
		else:
			logger.debug('No path in focus mainwindow')
			return None

	def toggle_menubar(self, show=None):
		'''Menu action to toggle the visibility of the menu bar
		@param show: when C{True} or C{False} force the visibility,
		when C{None} toggle based on current state
		'''
		self.do_toggle_menubar(show=show)

	def do_toggle_menubar(self, show=None):
		if show is None:
			show = not self.uistate['show_menubar']

		if show:
			self.menubar.set_no_show_all(False)
			self.menubar.show()
		else:
			self.menubar.hide()
			self.menubar.set_no_show_all(True)

		if self.isfullscreen:
			self.uistate['show_menubar_fullscreen'] = show
		else:
			self.uistate['show_menubar'] = show

	def toggle_toolbar(self, show=None):
		'''Menu action to toggle the visibility of the tool bar
		@param show: when C{True} or C{False} force the visibility,
		when C{None} toggle based on current state
		'''
		action = self.actiongroup.get_action('toggle_toolbar')
		if show is None or show != action.get_active():
			action.activate()
		else:
			self.do_toggle_toolbar(show=show)

	def do_toggle_toolbar(self, show=None):
		if show is None:
			action = self.actiongroup.get_action('toggle_toolbar')
			show = action.get_active()

		if show:
			self.toolbar.set_no_show_all(False)
			self.toolbar.show()
		else:
			self.toolbar.hide()
			self.toolbar.set_no_show_all(True)

		if self.isfullscreen:
			self.uistate['show_toolbar_fullscreen'] = show
		else:
			self.uistate['show_toolbar'] = show

	def do_toolbar_popup(self, toolbar, x, y, button):
		'''Show the context menu for the toolbar'''
		menu = self.ui.uimanager.get_widget('/toolbar_popup')
		menu.popup(None, None, None, button, 0)

	def toggle_statusbar(self, show=None):
		'''Menu action to toggle the visibility of the status bar
		@param show: when C{True} or C{False} force the visibility,
		when C{None} toggle based on current state
		'''
		action = self.actiongroup.get_action('toggle_statusbar')
		if show is None or show != action.get_active():
			action.activate()
		else:
			self.do_toggle_statusbar(show=show)

	def do_toggle_statusbar(self, show=None):
		if show is None:
			action = self.actiongroup.get_action('toggle_statusbar')
			show = action.get_active()

		if show:
			self.statusbar.set_no_show_all(False)
			self.statusbar.show()
		else:
			self.statusbar.hide()
			self.statusbar.set_no_show_all(True)

		if self.isfullscreen:
			self.uistate['show_statusbar_fullscreen'] = show
		else:
			self.uistate['show_statusbar'] = show

	def toggle_fullscreen(self, show=None):
		'''Menu action to toggle the fullscreen state of the window.
		@param show: when C{True} or C{False} force the state
		when C{None} toggle based on current state
		'''
		action = self.actiongroup.get_action('toggle_fullscreen')
		if show is None or show != action.get_active():
			action.activate()
		else:
			self.do_toggle_fullscreen(show=show)

	def do_toggle_fullscreen(self, show=None):
		if show is None:
			action = self.actiongroup.get_action('toggle_fullscreen')
			show = action.get_active()

		if show:
			self.save_uistate()
			self.fullscreen()
		else:
			self.unfullscreen()
			# uistate is restored in do_window_state_event()

	def do_pane_state_changed(self, pane, *a):
		if not hasattr(self, 'actiongroup') \
		or self._block_toggle_panes:
			return

		action = self.actiongroup.get_action('toggle_panes')
		visible = bool(self.get_visible_panes())
		if visible != action.get_active():
			action.set_active(visible)

	def toggle_panes(self, show=None):
		'''Menu action to toggle the visibility of the all panes
		@param show: when C{True} or C{False} force the visibility,
		when C{None} toggle based on current state
		'''
		action = self.actiongroup.get_action('toggle_panes')
		if show is None or show != action.get_active():
			action.activate()
		else:
			self.do_toggle_panes(show=show)
		Window.save_uistate(self)

	def do_toggle_panes(self, show=None):
		if show is None:
			action = self.actiongroup.get_action('toggle_panes')
			show = action.get_active()

		self._block_toggle_panes = True
		Window.toggle_panes(self, show)
		self._block_toggle_panes = False

		if show:
			self.focus_last_sidepane() or self.pageindex.grab_focus()
		else:
			self.pageview.grab_focus()

		self._sidepane_autoclose = False

	#~ def do_set_focus(self, widget):
		#~ if widget == self.pageview.view \
		#~ and self._sidepane_autoclose:
			#~ # Sidepane open and should close automatically
			#~ self.toggle_panes(show=False)
		#~ return Window.do_set_focus(self, widget)

	def toggle_sidepane_focus(self, *a):
		'''Switch focus between the textview and the page index.
		Automatically opens the sidepane if it is closed
		(but sets a property to automatically close it again).
		This method is used for the (optional) <Primary><Space> keybinding.
		'''
		action = self.actiongroup.get_action('toggle_panes')
		if action.get_active():
			# side pane open
			if self.pageview.view.is_focus():
				self.focus_last_sidepane() or self.pageindex.grab_focus()
			else:
				self.pageview.grab_focus()
				if self._sidepane_autoclose:
					self.toggle_panes(show=False)
		else:
			# open the pane
			self.toggle_panes(show=True)
			self._sidepane_autoclose = True

	def set_pathbar(self, type):
		'''Set the pathbar type

		@param type: the type of pathbar, one of:
			- C{PATHBAR_NONE} to hide the pathbar
			- C{PATHBAR_RECENT} to show recent pages
			- C{PATHBAR_RECENT_CHANGED} to show recently changed pagesF
			- C{PATHBAR_HISTORY} to show the history
			- C{PATHBAR_PATH} to show the namespace path
		'''
		self.actiongroup.get_action('set_pathbar_'+type).activate()

	def do_set_pathbar(self, name):
		style = name[12:] # len('set_pathbar_') == 12

		if style == PATHBAR_NONE:
			self.pathbar_box.hide()
			klass = None
		elif style == PATHBAR_HISTORY:
			klass = HistoryPathBar
		elif style == PATHBAR_RECENT:
			klass = RecentPathBar
		elif style == PATHBAR_RECENT_CHANGED:
			klass = RecentChangesPathBar
		elif style == PATHBAR_PATH:
			klass = NamespacePathBar
		else:
			assert False, 'BUG: Unknown pathbar type %s' % style

		if not style == PATHBAR_NONE:
			if not (self.pathbar and self.pathbar.__class__ == klass):
				for child in self.pathbar_box.get_children():
					self.pathbar_box.remove(child)
				self.pathbar = klass(self.ui)
				self.pathbar.set_history(self.ui.history)
				self.pathbar_box.add(self.pathbar)
			self.pathbar_box.show_all()

		if self.isfullscreen:
			self.uistate['pathbar_type_fullscreen'] = style
		else:
			self.uistate['pathbar_type'] = style

	def set_toolbar_style(self, style):
		'''Set the toolbar style
		@param style: can be either:
			- C{TOOLBAR_ICONS_AND_TEXT}
			- C{TOOLBAR_ICONS_ONLY}
			- C{TOOLBAR_TEXT_ONLY}
		'''
		assert style in ('icons_and_text', 'icons_only', 'text_only'), style
		self.actiongroup.get_action('set_toolbar_'+style).activate()
		self.do_set_toolbar_style(style)
			# if no configuration set, active may not represent actual case - force activation

	def do_set_toolbar_style(self, name):
		if name.startswith('set_toolbar_'):
			style = name[12:] # len('set_toolbar_') == 12
		else:
			style = name

		if style == TOOLBAR_ICONS_AND_TEXT:
			self.toolbar.set_style(gtk.TOOLBAR_BOTH)
		elif style == TOOLBAR_ICONS_ONLY:
			self.toolbar.set_style(gtk.TOOLBAR_ICONS)
		elif style == TOOLBAR_TEXT_ONLY:
			self.toolbar.set_style(gtk.TOOLBAR_TEXT)
		else:
			assert False, 'BUG: Unkown toolbar style: %s' % style

		self.preferences['GtkInterface']['toolbar_style'] = style

	def set_toolbar_size(self, size):
		'''Set the toolbar style
		@param size: can be either:
			- C{TOOLBAR_ICONS_LARGE}
			- C{TOOLBAR_ICONS_SMALL}
			- C{TOOLBAR_ICONS_TINY}
		'''
		assert size in ('large', 'small', 'tiny'), size
		self.actiongroup.get_action('set_toolbar_icons_'+size).activate()
		self.do_set_toolbar_size(size)
			# if no configuration set, active may not represent actual case - force activation

	def do_set_toolbar_size(self, name):
		if name.startswith('set_toolbar_icons_'):
			size = name[18:] # len('set_toolbar_icons_') == 18
		else:
			size = name

		if size == TOOLBAR_ICONS_LARGE:
			self.toolbar.set_icon_size(gtk.ICON_SIZE_LARGE_TOOLBAR)
		elif size == TOOLBAR_ICONS_SMALL:
			self.toolbar.set_icon_size(gtk.ICON_SIZE_SMALL_TOOLBAR)
		elif size == TOOLBAR_ICONS_TINY:
			self.toolbar.set_icon_size(gtk.ICON_SIZE_MENU)
		else:
			assert False, 'BUG: Unkown toolbar size: %s' % size

		self.preferences['GtkInterface']['toolbar_size'] = size

	def toggle_readonly(self, readonly=None):
		'''Menu action to toggle the read-only state of the application
		@param readonly: when C{True} or C{False} force the state
		when C{None} toggle based on current state
		'''
		action = self.actiongroup.get_action('toggle_readonly')
		if readonly is None or readonly == action.get_active():
			action.activate()
		else:
			active = not readonly
			self.do_toggle_readonly(active=active)

	def do_toggle_readonly(self, active=None):
		if active is None:
			action = self.actiongroup.get_action('toggle_readonly')
			active = action.get_active()
		readonly = not active
		self.ui.set_readonly(readonly)
		self.uistate['readonly'] = readonly

	def show(self):
		self.uistate = self.ui.uistate['MainWindow']
			# HACK - else we wont initialize in show()
		Window.show(self)

	def show_all(self):
		self.uistate = self.ui.uistate['MainWindow']
			# HACK - else we wont initialize in show()
		Window.show_all(self)

	def init_uistate(self):
		# Initialize all the uistate parameters
		# delayed till show or show_all because all this needs real
		# uistate to be in place and plugins to be loaded
		# also pathbar needs history in place
		# Run between loading plugins and actually presenting the window to the user
		self.uistate = self.ui.uistate['MainWindow']

		if not self._geometry_set:
			# Ignore this if an explicit geometry was specified to the constructor
			self.uistate.setdefault('windowpos', (None, None), check=value_is_coord)
			x, y = self.uistate['windowpos']
			if (x, y) != (None, None):
				self.move(x, y)
			self.uistate.setdefault('windowsize', (600, 450), check=value_is_coord)
			w, h = self.uistate['windowsize']
			self.set_default_size(w, h)

			self.uistate.setdefault('windowmaximized', False)
			self.maximized = bool(self.uistate['windowmaximized'])
			if self.maximized:
				self.maximize()
		else:
			self.maximized = False

		self.uistate.setdefault('active_tabs', None, tuple)
		self.uistate.setdefault('show_menubar', True)
		self.uistate.setdefault('show_menubar_fullscreen', True)
		self.uistate.setdefault('show_toolbar', True)
		if ui_environment['platform'] == 'maemo':
			# N900 lacks menu and fullscreen hardware buttons, UI must provide them
			self.uistate.setdefault('show_toolbar_fullscreen', True)
		else:
			self.uistate.setdefault('show_toolbar_fullscreen', False)
		self.uistate.setdefault('show_statusbar', True)
		self.uistate.setdefault('show_statusbar_fullscreen', False)
		self.uistate.setdefault('pathbar_type', PATHBAR_RECENT, PATHBAR_TYPES)
		self.uistate.setdefault('pathbar_type_fullscreen', PATHBAR_NONE, PATHBAR_TYPES)

		# For these two "None" means system default, but we don't know what that default is :(
		self.preferences['GtkInterface'].setdefault('toolbar_style', None,
			(TOOLBAR_ICONS_ONLY, TOOLBAR_ICONS_AND_TEXT, TOOLBAR_TEXT_ONLY))
		self.preferences['GtkInterface'].setdefault('toolbar_size', None,
			(TOOLBAR_ICONS_TINY, TOOLBAR_ICONS_SMALL, TOOLBAR_ICONS_LARGE))

		self._set_widgets_visable() # toggle what panes are visible

		Window.init_uistate(self) # takes care of sidepane positions etc

		if self.preferences['GtkInterface']['toolbar_style'] is not None:
			self.set_toolbar_style(self.preferences['GtkInterface']['toolbar_style'])

		if self.preferences['GtkInterface']['toolbar_size'] is not None:
			self.set_toolbar_size(self.preferences['GtkInterface']['toolbar_size'])

		self.toggle_fullscreen(show=self._set_fullscreen)

		self.uistate.setdefault('readonly', False)
		if self.ui.notebook.readonly:
			self.toggle_readonly(readonly=True)
			action = self.actiongroup.get_action('toggle_readonly')
			action.set_sensitive(False)
		else:
			self.toggle_readonly(readonly=self.uistate['readonly'])

		# And hook to notebook properties
		self.on_notebook_properties_changed(self.ui.notebook)
		self.ui.notebook.connect('properties-changed', self.on_notebook_properties_changed)

		# Hook up the statusbar
		self.ui.connect_after('open-page', self.do_update_statusbar)
		self.ui.connect_after('readonly-changed', self.do_update_statusbar)
		self.pageview.connect('modified-changed', self.do_update_statusbar)
		self.ui.notebook.connect_after('stored-page', self.do_update_statusbar)

		# Notify plugins
		self.emit('init-uistate')

		# Update menus etc.
		self.ui.uimanager.ensure_update()
			# Prevent flashing when the toolbar is loaded after showing the window
			# and do this before connecting signal below for accelmap.

		# Add search bar onec toolbar is loaded
		space = gtk.SeparatorToolItem()
		space.set_draw(False)
		space.set_expand(True)
		self.toolbar.insert(space, -1)

		from zim.gui.widgets import InputEntry
		entry = InputEntry(placeholder_text=_('Search'))
		if gtk.gtk_version >= (2, 16) \
		and gtk.pygtk_version >= (2, 16):
			entry.set_icon_from_stock(gtk.ENTRY_ICON_SECONDARY, gtk.STOCK_FIND)
			entry.set_icon_activatable(gtk.ENTRY_ICON_SECONDARY, True)
			entry.set_icon_tooltip_text(gtk.ENTRY_ICON_SECONDARY, _('Search Pages...'))
				# T: label in search entry
		inline_search = lambda e, *a: self.ui.show_search(query=e.get_text() or None)
		entry.connect('activate', inline_search)
		entry.connect('icon-release', inline_search)
		entry.show()
		item = gtk.ToolItem()
		item.add(entry)
		self.toolbar.insert(item, -1)

		# Load accelmap config and setup saving it
		accelmap = self.ui.config.get_config_file('accelmap').file
		logger.debug('Accelmap: %s', accelmap.path)
		if accelmap.exists():
			gtk.accel_map_load(accelmap.path)

		def on_accel_map_changed(o, path, key, mod):
			logger.info('Accelerator changed for %s', path)
			gtk.accel_map_save(accelmap.path)

		gtk.accel_map_get().connect('changed', on_accel_map_changed)


	def _set_widgets_visable(self):
		# Convenience method to switch visibility of all widgets
		if self.isfullscreen:
			self.toggle_menubar(show=self.uistate['show_menubar_fullscreen'])
			self.toggle_toolbar(show=self.uistate['show_toolbar_fullscreen'])
			self.toggle_statusbar(show=self.uistate['show_statusbar_fullscreen'])
			self.set_pathbar(self.uistate['pathbar_type_fullscreen'])
		else:
			self.toggle_menubar(show=self.uistate['show_menubar'])
			self.toggle_toolbar(show=self.uistate['show_toolbar'])
			self.toggle_statusbar(show=self.uistate['show_statusbar'])
			self.set_pathbar(self.uistate['pathbar_type'])

	def save_uistate(self):
		if not self.isfullscreen:
			self.uistate['windowpos'] = self.get_position()
			self.uistate['windowsize'] = self.get_size()
			self.uistate['windowmaximized'] = self.maximized

		Window.save_uistate(self) # takes care of sidepane positions etc.

	def get_resource_opener(self):
		return ResourceOpener(self)

	def on_notebook_properties_changed(self, notebook):
		self.set_title(notebook.name + ' - Zim')
		if notebook.icon:
			try:
				self.set_icon_from_file(notebook.icon)
			except gobject.GError:
				logger.exception('Could not load icon %s', notebook.icon)

	def on_open_page(self, ui, page, path):
		'''Signal handler for open-page, updates the pageview'''

		if path and isinstance(path, HistoryPath) and not path.cursor is None:
			cursor = path.cursor
		elif self.preferences['GtkInterface']['always_use_last_cursor_pos']:
			cursor, _ = self.ui.history.get_state(page)
		else:
			cursor = None

		self.pageview.set_page(page, cursor)

		n = ui.notebook.index.n_list_links(page, LINK_DIR_BACKWARD)
		label = self.statusbar_backlinks_button.label
		label.set_text_with_mnemonic(
			ngettext('%i _Backlink...', '%i _Backlinks...', n) % n)
			# T: Label for button with backlinks in statusbar
		if n == 0:
			self.statusbar_backlinks_button.set_sensitive(False)
		else:
			self.statusbar_backlinks_button.set_sensitive(True)

		self.pageview.grab_focus()

		#TODO: set toggle_readonly insensitive when page is readonly

	def on_close_page(self, ui, page, final):
		self.save_uistate()

	def do_textview_toggle_overwrite(self, view):
		state = view.get_overwrite()
		if state: text = 'OVR'
		else: text = 'INS'
		self.statusbar_insert_label.set_text(text)

	def do_button_press_event(self, event):
		## Try to capture buttons for navigation
		if event.button > 3:
			if event.button == self.preferences['GtkInterface']['mouse_nav_button_back']:
				self.ui.open_page_back()
			elif event.button == self.preferences['GtkInterface']['mouse_nav_button_forw']:
				self.ui.open_page_forward()
			else:
				logger.debug("Unused mouse button %i", event.button)
		#~ return Window.do_button_press_event(self, event)

# Need to register classes defining gobject signals or overloading methods
gobject.type_register(MainWindow)


class BackLinksMenuButton(MenuButton):

	def __init__(self, ui, status_bar_style=False):
		label = '%i _Backlinks...' % 0 # Translated above
		MenuButton.__init__(self, label, gtk.Menu(), status_bar_style)
		self.ui = ui

	def popup_menu(self, event=None):
		# Create menu on the fly
		self.menu = gtk.Menu()
		index = self.ui.notebook.index
		links = list(index.list_links(self.ui.page, LINK_DIR_BACKWARD))
		if not links:
			return

		self.menu.add(gtk.TearoffMenuItem())
			# TODO: hook tearoff to trigger search dialog
		links.sort(key=lambda a: a.source.name)
		for link in links:
			item = gtk.MenuItem(link.source.name)
			item.connect_object('activate', self.ui.open_page, link.source)
			self.menu.add(item)

		MenuButton.popup_menu(self, event)


class PageWindow(Window):
	'''Secondary window, showing a single page'''

	def __init__(self, ui, page):
		Window.__init__(self)
		self.ui = ui

		self.set_title(page.name + ' - Zim')
		if ui.notebook.icon:
			try:
				self.set_icon_from_file(ui.notebook.icon)
			except gobject.GError:
				logger.exception('Could not load icon %s', ui.notebook.icon)


		page = ui.notebook.get_page(page)

		self.uistate = ui.uistate['PageWindow']
			# TODO remember for separate windows separately
			# e.g. use PageWindow1, PageWindow2, etc
		self.uistate.setdefault('windowsize', (500, 400), check=value_is_coord)
		w, h = self.uistate['windowsize']
		self.set_default_size(w, h)

		self.pageview = PageView(ui, secondary=True)
		self.pageview.set_page(page)
		self.add(self.pageview)


def get_window(ui):
	'''Returns a gtk.Window object or None. Used to find the parent window
	for dialogs.
	'''
	if isinstance(ui, gtk.Window):
		return ui
	elif hasattr(ui, 'mainwindow'):
		return ui.mainwindow
	else:
		return None


class SavePageErrorDialog(ErrorDialog):
	'''Error dialog used when we hit an error while trying to save a page.
	Allow to save a copy or to discard changes. Includes a timer which
	delays the action buttons becoming sensitive. Reason for this timer is
	that the dialog may popup from auto-save while the user is typing, and
	we want to prevent an accidental action.
	'''

	def __init__(self, ui, error, page):
		msg = _('Could not save page: %s') % page.name
			# T: Heading of error dialog
		desc = unicode(error).encode('utf-8').strip() \
				+ '\n\n' \
				+ _('''\
To continue you can save a copy of this page or discard
any changes. If you save a copy changes will be also
discarded, but you can restore the copy later.''')
			# T: text in error dialog when saving page failed
		ErrorDialog.__init__(self, ui, (msg, desc), buttons=gtk.BUTTONS_NONE)

		self.page = page
		self.error = error
		self.ui = ui

		self.timer_label = gtk.Label()
		self.timer_label.set_alignment(0.9, 0.5)
		self.timer_label.set_sensitive(False)
		self.timer_label.show()
		self.vbox.add(self.timer_label)

		cancel_button = gtk.Button(stock=gtk.STOCK_CANCEL)
		self.add_action_widget(cancel_button, gtk.RESPONSE_CANCEL)

		self._done = False
		def discard(self):
			self.ui.mainwindow.pageview.clear()
				# issue may be caused in pageview - make sure it unlocks
			self.ui.notebook.revert_page(self.page)
			self._done = True

		def save(self):
			if SaveCopyDialog(self, page=self.page).run():
				discard(self)

		discard_button = gtk.Button(_('_Discard Changes'))
			# T: Button in error dialog
		discard_button.connect_object('clicked', discard, self)
		self.add_action_widget(discard_button, gtk.RESPONSE_OK)

		save_button = Button(label=_('_Save Copy'), stock=gtk.STOCK_SAVE_AS)
			# T: Button in error dialog
		save_button.connect_object('clicked', save, self)
		self.add_action_widget(save_button, gtk.RESPONSE_OK)

		for button in (cancel_button, discard_button, save_button):
			button.set_sensitive(False)
			button.show()

	def do_response_ok(self):
		return self._done

	def run(self):
		self.timer = 5
		self.timer_label.set_text('%i sec.' % self.timer)
		def timer(self):
			self.timer -= 1
			if self.timer > 0:
				self.timer_label.set_text('%i sec.' % self.timer)
				return True # keep timer going
			else:
				for button in self.action_area.get_children():
					button.set_sensitive(True)
				self.timer_label.set_text('')
				return False # remove timer

		# older gobject version doesn't know about seconds
		id = gobject.timeout_add(1000, timer, self)
		ErrorDialog.run(self)
		gobject.source_remove(id)


class OpenPageDialog(Dialog):
	'''Dialog to go to a specific page. Also known as the "Jump to" dialog.
	Prompts for a page name and navigate to that page on 'Ok'.
	'''

	def __init__(self, ui):
		Dialog.__init__(self, ui, _('Jump to'), # T: Dialog title
			button=(None, gtk.STOCK_JUMP_TO),
		)

		self.add_form(
			[('page', 'page', _('Jump to Page'), ui.page)] # T: Label for page input
		)

	def do_response_ok(self):
		path = self.form['page']
		if path:
			self.ui.open_page(path)
			return True
		else:
			return False


class NewPageDialog(Dialog):
	'''Dialog used to create a new page, functionally it is almost the same
	as the OpenPageDialog except that the page is saved directly in order
	to create it.
	'''

	def __init__(self, ui, path=None, subpage=False):
		if subpage: title = _('New Sub Page') # T: Dialog title
		else: title = _('New Page') # T: Dialog title

		Dialog.__init__(self, ui, title,
			help_text=_(
				'Please note that linking to a non-existing page\n'
				'also creates a new page automatically.'),
			# T: Dialog text in 'new page' dialog
			help=':Help:Pages'
		)

		self.path = path or ui.page

		key = self.path or ''
		default = ui.notebook.namespace_properties[key]['template']
		templates = [t[0] for t in list_templates('wiki')]
		if not default in templates:
			templates.insert(0, default)

		self.add_form([
			('page', 'page', _('Page Name'), (path or ui.page)), # T: Input label
			('template', 'choice', _('Page Template'), templates) # T: Choice label
		])
		self.form['template'] = default
		# TODO: reset default when page input changed -
		# especially if namespace has other template

		self.form.set_default_activate('page') # close dialog on <Enter> immediatly, do not select template

		if subpage:
			self.form.widgets['page'].subpaths_only = True

	def do_response_ok(self):
		path = self.form['page']
		if not path:
			return False

		page = self.ui.notebook.get_page(path)
		if page.hascontent or page.haschildren:
			raise Error, _('Page exists')+': %s' % page.name
				# T: Error when creating new page

		template = get_template('wiki', self.form['template'])
		tree = self.ui.notebook.eval_new_page_template(page, template)
		page.set_parsetree(tree)
		self.ui.open_page(page)
		self.ui.mainwindow.pageview.set_cursor_pos(-1) # HACK set position to end of template
		self.ui.save_page() # Save new page directly
		return True


class SaveCopyDialog(FileDialog):

	def __init__(self, ui, page=None):
		FileDialog.__init__(self, ui, _('Save Copy'), gtk.FILE_CHOOSER_ACTION_SAVE)
			# T: Dialog title of file save dialog
		self.filechooser.set_current_name(self.ui.page.name + '.txt')
		if page is None:
			page = self.ui.page
		self.page = page
		# TODO also include headers
		# TODO add droplist with native formats to choose + hook filters

	def do_response_ok(self):
		file = self.get_file()
		if file is None: return False
		format = 'wiki'
		logger.info("Saving a copy of %s using format '%s'", self.page, format)
		lines = self.page.dump(format)
		file.writelines(lines)
		self.result = True
		return True


class ImportPageDialog(FileDialog):
	# TODO how to properly detect file types for other formats ?

	def __init__(self, ui):
		FileDialog.__init__(self, ui, _('Import Page')) # T: Dialog title
		self.add_filter(_('Text Files'), '*.txt') # T: File filter for '*.txt'
		# TODO add input for namespace, format

	def do_response_ok(self):
		file = self.get_file()
		if file is None: return False

		basename = file.basename
		if basename.endswith('.txt'):
			basename = basename[:-4]

		path = self.ui.notebook.resolve_path(basename)
		page = self.ui.notebook.get_page(path)
		if page.hascontent:
			path = self.ui.notebook.index.get_unique_path(path)
			page = self.ui.notebook.get_page(path)
			assert not page.hascontent

		page.parse('wiki', file.readlines())
		self.ui.notebook.store_page(page)
		self.ui.open_page(page)
		return True


class MovePageDialog(Dialog):

	def __init__(self, ui, path):
		assert path, 'Need a page here'
		Dialog.__init__(self, ui, _('Move Page')) # T: Dialog title
		self.path = path

		self.ui.assert_save_page_if_modified()

		self.vbox.add(gtk.Label(_('Move page "%s"') % self.path.name))
			# T: Heading in 'move page' dialog - %s is the page name

		indexpath = self.ui.notebook.index.lookup_path(self.path)
		if indexpath:
			i = self.ui.notebook.index.n_list_links_to_tree(
					indexpath, LINK_DIR_BACKWARD )
		else:
			i = 0

		label = ngettext(
			'Update %i page linking to this page',
			'Update %i pages linking to this page', i) % i
			# T: label in MovePage dialog - %i is number of backlinks
			# TODO update label to reflect that links can also be to child pages
		self.add_form([
			('parent', 'namespace', _('Section'), self.path.parent),
				# T: Input label for the section to move a page to
			('update', 'bool', label),
				# T: option in 'move page' dialog
		])

		if i == 0:
			self.form['update'] = False
			self.form.widgets['update'].set_sensitive(False)
		else:
			self.form['update'] = True

	def do_response_ok(self):
		parent = self.form['parent']
		update = self.form['update']
		newpath = parent + self.path.basename
		self.hide() # hide this dialog before showing the progressbar
		ok = self.ui.do_move_page(self.path, newpath, update)
		if ok:
			return True
		else:
			self.show() # prompt again
			return False


class RenamePageDialog(Dialog):

	def __init__(self, ui, path):
		assert path, 'Need a page here'
		Dialog.__init__(self, ui, _('Rename Page')) # T: Dialog title
		self.path = path
		page = self.ui.notebook.get_page(self.path)

		self.vbox.add(gtk.Label(_('Rename page "%s"') % self.path.name))
			# T: label in 'rename page' dialog - %s is the page name

		indexpath = self.ui.notebook.index.lookup_path(self.path)
		if indexpath:
			i = self.ui.notebook.index.n_list_links_to_tree(
					indexpath, LINK_DIR_BACKWARD )
		else:
			i = 0

		label = ngettext(
			'Update %i page linking to this page',
			'Update %i pages linking to this page', i) % i
			# T: label in MovePage dialog - %i is number of backlinks
			# TODO update label to reflect that links can also be to child pages

		self.add_form([
			('name', 'string', _('Name')),
				# T: Input label in the 'rename page' dialog for the new name
			('head', 'bool', _('Update the heading of this page')),
				# T: Option in the 'rename page' dialog
			('update', 'bool', label),
				# T: Option in the 'rename page' dialog
		], {
			'name': self.path.basename,
			'head': page.heading_matches_pagename(),
			'update': True,
		})

		if not page.exists():
			self.form['head'] = False
			self.form.widgets['head'].set_sensitive(False)

		if i == 0:
			self.form['update'] = False
			self.form.widgets['update'].set_sensitive(False)

	def do_response_ok(self):
		name = self.form['name']
		head = self.form['head']
		update = self.form['update']
		self.hide() # hide this dialog before showing the progressbar
		ok = self.ui.do_rename_page(self.path, name, head, update)
		if ok:
			return True
		else:
			self.show() # prompt again
			return False


class DeletePageDialog(Dialog):

	def __init__(self, ui, path):
		assert path, 'Need a page here'
		Dialog.__init__(self, ui, _('Delete Page')) # T: Dialog title
		self.path = path

		hbox = gtk.HBox(spacing=12)
		self.vbox.add(hbox)

		img = gtk.image_new_from_stock(gtk.STOCK_DIALOG_WARNING, gtk.ICON_SIZE_DIALOG)
		hbox.pack_start(img, False)

		vbox = gtk.VBox(spacing=5)
		hbox.pack_start(vbox, False)

		label = gtk.Label()
		short = _('Delete page "%s"?') % self.path.basename
			# T: Heading in 'delete page' dialog - %s is the page name
		long = _('Page "%s" and all of it\'s\nsub-pages and attachments will be deleted') % self.path.name
			# T: Text in 'delete page' dialog - %s is the page name
		label.set_markup('<b>'+short+'</b>\n\n'+long)
		vbox.pack_start(label, False)

		indexpath = self.ui.notebook.index.lookup_path(self.path)
		if indexpath:
			i = self.ui.notebook.index.n_list_links_to_tree(
					indexpath, LINK_DIR_BACKWARD )
		else:
			i = 0

		label = ngettext(
			'Remove links from %i page linking to this page',
			'Remove links from %i pages linking to this page', i) % i
			# T: label in DeletePage dialog - %i is number of backlinks
			# TODO update label to reflect that links can also be to child pages
		self.links_checkbox = gtk.CheckButton(label=label)
		vbox.pack_start(self.links_checkbox, False)

		if i == 0:
			self.links_checkbox.set_active(False)
			self.links_checkbox.set_sensitive(False)
		else:
			self.links_checkbox.set_active(True)


		# TODO use expander here
		dir = self.ui.notebook.get_attachments_dir(self.path)
		text = dir.get_file_tree_as_text(raw=True)
		n = len([l for l in text.splitlines() if not l.endswith('/')])

		string = ngettext('%i file will be deleted', '%i files will be deleted', n) % n
			# T: label in the DeletePage dialog to warn user of attachments being deleted
		if n > 0:
			string = '<b>'+string+'</b>'

		label = gtk.Label()
		label.set_markup('\n'+string+':')
		self.vbox.add(label)
		window, textview = ScrolledTextView(text, monospace=True)
		window.set_size_request(250, 200)
		self.vbox.add(window)

	def do_response_ok(self):
		update_links = self.links_checkbox.get_active()

		dialog = ProgressBarDialog(self, _('Removing Links'))
			# T: Title of progressbar dialog
		callback = lambda p, **kwarg: dialog.pulse(p.name, **kwarg)

		with dialog:
			self.ui.notebook.delete_page(self.path, update_links, callback)

		return True


class AttachFileDialog(FileDialog):

	def __init__(self, ui, path):
		assert path, 'Need a page here'
		FileDialog.__init__(self, ui, _('Attach File'), multiple=True) # T: Dialog title
		self.uistate.setdefault('last_attachment_folder','~')
		self.filechooser.set_current_folder(self.uistate['last_attachment_folder'])
		self.path = path

		dir = self.ui.notebook.get_attachments_dir(self.path)
		if dir is None:
			ErrorDialog(_('Page "%s" does not have a folder for attachments') % self.path)
				# T: Error dialog - %s is the full page name
			raise Exception, 'Page "%s" does not have a folder for attachments' % self.path

		self.uistate.setdefault('insert_attached_images', True)
		checkbox = gtk.CheckButton(_('Insert images as link'))
			# T: checkbox in the "Attach File" dialog
		checkbox.set_active(not self.uistate['insert_attached_images'])
		self.filechooser.set_extra_widget(checkbox)

	def do_response_ok(self):
		files = self.get_files()
		if not files:
			return False

		checkbox = self.filechooser.get_extra_widget()
		self.uistate['insert_attached_images'] = not checkbox.get_active()
		last_folder = self.filechooser.get_current_folder()
		if last_folder:
			# e.g. "Recent Used" view in dialog does not have a current folder
			self.uistate['last_attachment_folder'] = last_folder
		# Similar code in zim.gui.pageview.InsertImageDialog

		last = len(files) - 1
		for i, file in enumerate(files):
			file = self.ui.do_attach_file(self.path, file)
			if file is None:
				return False # overwrite dialog was canceled

			pageview = self.ui.mainwindow.pageview
			buffer = pageview.view.get_buffer()
			if self.uistate['insert_attached_images'] and file.isimage():
				ok = pageview.insert_image(file, interactive=False)
				if not ok: # image type not supported?
					logger.info('Could not insert image: %s', file)
					pageview.insert_links([file])
				if i != last:
					buffer.insert_at_cursor('\n')
			else:
				pageview.insert_links([file])
				if i != last:
					buffer.insert_at_cursor('\n')

		return True<|MERGE_RESOLUTION|>--- conflicted
+++ resolved
@@ -578,37 +578,18 @@
 		# Check notebook
 		self.check_notebook_needs_upgrade()
 
-<<<<<<< HEAD
-		# Update menus etc.
-		self.uimanager.ensure_update()
-			# Prevent flashing when the toolbar is after showing the window
-			# and do this before connecting signal below for accelmap.
-			# For maemo ensure all items are initialized before moving
-			# them to the hildon menu
-
-		## HACK - should be in MainWindow, but needs to go after ensure_update()
-		space = gtk.SeparatorToolItem()
-		space.set_draw(False)
-		space.set_expand(True)
-		self.mainwindow.toolbar.insert(space, -1)
-
-		from zim.gui.widgets import InputEntry
-		entry = InputEntry(placeholder_text=_('Search'))
-		if gtk.gtk_version >= (2, 16) \
-		and gtk.pygtk_version >= (2, 16):
-			entry.set_icon_from_stock(gtk.ENTRY_ICON_SECONDARY, gtk.STOCK_FIND)
-			entry.set_icon_activatable(gtk.ENTRY_ICON_SECONDARY, True)
-			entry.set_icon_tooltip_text(gtk.ENTRY_ICON_SECONDARY, _('Search Pages...'))
-				# T: label in search entry
-		inline_search = lambda e, *a: self.show_search(query=e.get_text() or None)
-		entry.connect('activate', inline_search)
-		entry.connect('icon-release', inline_search)
-		entry.show()
-		item = gtk.ToolItem()
-		item.add(entry)
-		self.mainwindow.toolbar.insert(item, -1)
-		##
-
+		# Setup signal handler
+		def handle_sigterm(signal, frame):
+			logger.info('Got SIGTERM, quit')
+			self.close_page()
+			self._quit()
+
+		signal.signal(signal.SIGTERM, handle_sigterm)
+
+		# And here we go!
+		self.mainwindow.show_all()
+
+        # Adapt the GUI to OS X conventions
 		try:
 			import gtkosx_application
 			macapp = gtkosx_application.Application()
@@ -632,51 +613,6 @@
 			macapp.ready()
 		except ImportError:
 			pass
-
-		if ui_environment['platform'] == 'maemo':
-			# Move the menu to the hildon menu
-			# This is save for later updates of the menus (e.g. by plugins)
-			# as long as the toplevel menus are not changed
-			menu = gtk.Menu()
-			for child in self.mainwindow.menubar.get_children():
-				child.reparent(menu)
-			self.mainwindow.set_menu(menu)
-			self.mainwindow.menubar.hide()
-
-			# Localize the fullscreen button in the toolbar
-			for i in range(self.mainwindow.toolbar.get_n_items()):
-				self.fsbutton = None
-				toolitem = self.mainwindow.toolbar.get_nth_item(i)
-				if isinstance(toolitem, gtk.ToolButton):
-					if toolitem.get_stock_id() == 'gtk-fullscreen':
-						self.fsbutton = toolitem
-						self.fsbutton.tap_and_hold_setup(menu) # attach app menu to fullscreen button for N900
-						break
-
-		accelmap = self.config.get_config_file('accelmap').file
-		logger.debug('Accelmap: %s', accelmap.path)
-		if accelmap.exists():
-			gtk.accel_map_load(accelmap.path)
-
-		def on_accel_map_changed(o, path, key, mod):
-			logger.info('Accelerator changed for %s', path)
-			gtk.accel_map_save(accelmap.path)
-
-		gtk.accel_map_get().connect('changed', on_accel_map_changed)
-
-
-=======
-		# Setup signal handler
->>>>>>> f91e8cce
-		def handle_sigterm(signal, frame):
-			logger.info('Got SIGTERM, quit')
-			self.close_page()
-			self._quit()
-
-		signal.signal(signal.SIGTERM, handle_sigterm)
-
-		# And here we go!
-		self.mainwindow.show_all()
 
 		# HACK: Delay opening first page till after show_all() -- else plugins are not initialized
 		#       FIXME need to do extension & initialization of uistate earlier
