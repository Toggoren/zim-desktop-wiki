--- conflicted
+++ resolved
@@ -23,15 +23,8 @@
 import webbrowser
 
 
-<<<<<<< HEAD
 from zim.main import ZIM_APPLICATION
-=======
-gobject.threads_init()
-	# initialization needed to make gtk mainloop play nice with threading
-
-
-from zim.main import get_zim_application
->>>>>>> d76bc8ea
+
 from zim.fs import File, Dir, normalize_win32_share
 from zim.errors import Error, TrashNotSupportedError, TrashCancelledError
 from zim.environ import environ
