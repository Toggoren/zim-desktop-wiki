# -*- coding: utf-8 -*-
#
# scoreeditor.py
#
# This is a plugin for Zim, which allows to insert music score in zim using
# GNU Lilypond.
#
#
# Author: Shoban Preeth <shoban.preeth@gmail.com>
# Date: 2012-07-05
# Copyright (c) 2012, released under the GNU GPL v2 or higher
#
#

import gtk
import glob

from zim.fs import File, TmpFile
from zim.plugins import PluginClass
from zim.config import data_file
from zim.templates import GenericTemplate
from zim.applications import Application, ApplicationError
from zim.gui.imagegeneratordialog import ImageGeneratorClass, ImageGeneratorDialog
from zim.gui.widgets import populate_popup_add_separator

# TODO put these commands in preferences
lilypond_cmd = ('lilypond', '-ddelete-intermediate-files',
		# '-dsafe', # Can't include files in safe mode
		'-dbackend=eps', '--png', '--header=texidoc')
convertly_cmd = ('convert-ly', '--current-version', '--edit')
lilypondver_cmd = ('lilypond', '--version')

ui_xml = '''
<ui>
	<menubar name='menubar'>
		<menu action='insert_menu'>
			<placeholder name='plugin_items'>
				<menuitem action='insert_score'/>
			</placeholder>
		</menu>
	</menubar>
</ui>
'''

ui_actions = (
	# name, stock id, label, accelerator, tooltip, read only
	('insert_score', None, _('S_core...'), '', _('Insert score'), False),
		# T: menu item for insert score plugin
)

def _get_lilypond_version():
	try:
		lilypond = Application(lilypondver_cmd)
		output = lilypond.pipe()
		return output[0].split()[2]
	except ApplicationError:
		return '2.14.2'

class InsertScorePlugin(PluginClass):

	plugin_info = {
		'name': _('Insert Score'), # T: plugin name
		'description': _('''\
This plugin provides an score editor for zim based on GNU Lilypond.

This is a core plugin shipping with zim.
'''), # T: plugin description
		'help': 'Plugins:Score Editor',
		'author': 'Shoban Preeth',
	}

	plugin_preferences = [
		# key, type, label, default
<<<<<<< HEAD
		('include_header', 'string', _('Common include header'), _('\include "predefined-guitar-fretboards.ly"')),
		('include_footer', 'string', _('Common include footer'), ''),
=======
		('lilypond_version', 'string', _('GNU Lilypond version'), ''), # T: plugin preference
		('include_header', 'string', _('Common include header'), '\include "predefined-guitar-fretboards.ly"'), # T: plugin preference
		('include_footer', 'string', _('Common include footer'), ''), # T: plugin preference
>>>>>>> 2f9b67f5
	]

	@classmethod
	def check_dependencies(klass):
		has_lilypond = Application(lilypond_cmd).tryexec()
		return has_lilypond, [('GNU Lilypond', has_lilypond, True)]

	def __init__(self, ui):
		PluginClass.__init__(self, ui)
		if self.ui.ui_type == 'gtk':
			self.ui.add_actions(ui_actions, self)
			self.ui.add_ui(ui_xml, self)
			self.register_image_generator_plugin('score')

	def insert_score(self):
		dialog = InsertScoreDialog.unique(self, self.ui, preferences=self.preferences)
		dialog.show_all()

	def edit_object(self, buffer, iter, image):
		dialog = InsertScoreDialog(self.ui, image=image, preferences=self.preferences)
		dialog.show_all()

	def do_populate_popup(self, menu, buffer, iter, image):
		populate_popup_add_separator(menu, prepend=True)

		item = gtk.MenuItem(_('_Edit Score')) # T: menu item in context menu
		item.connect('activate',
			lambda o: self.edit_object(buffer, iter, image))
		menu.prepend(item)



class InsertScoreDialog(ImageGeneratorDialog):

	def __init__(self, ui, preferences={}, image=None):
		generator = ScoreGenerator(preferences=preferences)
		ImageGeneratorDialog.__init__(self, ui, _('Insert Score'), # T: dialog title
			generator, image, help=':Plugins:Score Editor', syntax="lilypond" )


class ScoreGenerator(ImageGeneratorClass):

	type = 'score'
	scriptname = 'score.ly'
	imagename = 'score.png'
	cur_lilypond_version = None
	include_header = ''
	include_footer = ''

	def __init__(self, preferences={}):
		file = data_file('templates/plugins/scoreeditor.ly')
		assert file, 'BUG: could not find templates/plugins/scoreeditor.ly'
		self.template = GenericTemplate(file.readlines(), name=file)
		self.scorefile = TmpFile(self.scriptname)
		self.cur_lilypond_version = _get_lilypond_version()
		if preferences.has_key('include_header'):
			self.include_header = preferences['include_header']
		if preferences.has_key('include_footer'):
			self.include_footer = preferences['include_footer']

	def process_input(self, text):
		'''Prepend version string to user input. It is also stored in
		the script file.
		'''
		version_present = False
		for l in text.splitlines(True):
			if l.strip().startswith('\\version'):
				version_present = True
		if not version_present:
			text = '\\version "{0}"\n\n'.format(self.cur_lilypond_version) + text
		return text
	
	def extract_version(self, text):
		outtext = []
		version = None
		for l in text:
			if l.strip().startswith('\\version'):
				version = l.strip()
			else:
				outtext.append(l)
		return (version, outtext)

	def generate_image(self, text):
		if isinstance(text, basestring):
			text = text.splitlines(True)

		(version, text) = self.extract_version(text)
		text = ''.join(text)
		#~ print '>>>%s<<<' % text

		# Write to tmp file using the template for the header / footer
		scorefile = self.scorefile
		scorefile.writelines(
			self.template.process({'score': text,
				'version': version,
				'include_header': self.include_header,
				'include_footer': self.include_footer}) )
		#~ print '>>>%s<<<' % scorefile.read()

		# Call convert-ly to convert document of current version of
		# Lilypond.
		clogfile = File(scorefile.path[:-3] + '-convertly.log') # len('.ly) == 3
		try:
			convertly = Application(convertly_cmd)
			convertly.run((scorefile.basename,), cwd=scorefile.dir)
		except ApplicationError:
			clogfile.write('convert-ly failed.\n')
			return None, clogfile


		# Call lilypond to generate image.
		logfile = File(scorefile.path[:-3] + '.log') # len('.ly') == 3
		try:
			lilypond = Application(lilypond_cmd)
			lilypond.run(('-dlog-file=' + logfile.basename[:-4], scorefile.basename,), cwd=scorefile.dir)
		except ApplicationError:
			# log should have details of failure
			return None, logfile
		pngfile = File(scorefile.path[:-3] + '.png') # len('.ly') == 3

		return pngfile, logfile

	def cleanup(self):
		path = self.scorefile.path
		for path in glob.glob(path[:-3]+'*'):
			File(path).remove()<|MERGE_RESOLUTION|>--- conflicted
+++ resolved
@@ -71,14 +71,8 @@
 
 	plugin_preferences = [
 		# key, type, label, default
-<<<<<<< HEAD
-		('include_header', 'string', _('Common include header'), _('\include "predefined-guitar-fretboards.ly"')),
-		('include_footer', 'string', _('Common include footer'), ''),
-=======
-		('lilypond_version', 'string', _('GNU Lilypond version'), ''), # T: plugin preference
 		('include_header', 'string', _('Common include header'), '\include "predefined-guitar-fretboards.ly"'), # T: plugin preference
 		('include_footer', 'string', _('Common include footer'), ''), # T: plugin preference
->>>>>>> 2f9b67f5
 	]
 
 	@classmethod
