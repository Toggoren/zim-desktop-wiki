--- conflicted
+++ resolved
@@ -206,12 +206,7 @@
 			self.ui.mainwindow.statusbar.pack_end(self.statusbar_frame, False)
 
 			self.statusbar_button = gtk.ToggleButton('<attachments>') # translated below
-<<<<<<< HEAD
-			self.statusbar_button.set_relief(gtk.RELIEF_NONE)
-				# TODO set statusbar style instead
-=======
 			button_set_statusbar_style(self.statusbar_button)
->>>>>>> 2f9b67f5
 
 			self.statusbar_button.set_use_underline(True)
 			self.statusbar_button.connect_after('toggled',
