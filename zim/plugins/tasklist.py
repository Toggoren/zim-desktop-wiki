# -*- coding: utf-8 -*-

# Copyright 2009-2012 Jaap Karssenberg <jaap.karssenberg@gmail.com>

from __future__ import with_statement

import gtk
import pango
import logging
import re

import zim.datetimetz as datetime
from zim.utils import natural_sorted
from zim.parsing import parse_date
from zim.plugins import PluginClass, extends, ObjectExtension, WindowExtension
from zim.actions import action
from zim.notebook import Path
from zim.gui.widgets import ui_environment, \
	Dialog, MessageDialog, \
	InputEntry, Button, IconButton, MenuButton, \
	BrowserTreeView, SingleClickTreeView, ScrolledWindow, HPaned, \
	encode_markup_text, decode_markup_text
from zim.gui.clipboard import Clipboard
from zim.signals import DelayedCallback, SIGNAL_AFTER
<<<<<<< HEAD
from zim.formats import get_format, UNCHECKED_BOX, CHECKED_BOX, XCHECKED_BOX
from zim.config import StringAllowEmpty
=======
from zim.formats import get_format, \
	UNCHECKED_BOX, CHECKED_BOX, XCHECKED_BOX, BULLET, \
	PARAGRAPH, NUMBEREDLIST, BULLETLIST, LISTITEM, STRIKE, \
	Visitor, VisitorSkip
from zim.config import check_class_allow_empty
>>>>>>> fd454953

from zim.plugins.calendar import daterange_from_path

logger = logging.getLogger('zim.plugins.tasklist')


SQL_FORMAT_VERSION = (0, 6)
SQL_FORMAT_VERSION_STRING = "0.6"

SQL_CREATE_TABLES = '''
create table if not exists tasklist (
	id INTEGER PRIMARY KEY,
	source INTEGER,
	parent INTEGER,
	haschildren BOOLEAN,
	open BOOLEAN,
	actionable BOOLEAN,
	prio INTEGER,
	due TEXT,
	tags TEXT,
	description TEXT
);
'''


_tag_re = re.compile(r'(?<!\S)@(\w+)\b', re.U)
_date_re = re.compile(r'\s*\[d:(.+)\]')


_NO_DATE = '9999' # Constant for empty due date - value chosen for sorting properties
_NO_TAGS = '__no_tags__' # Constant that serves as the "no tags" tag - _must_ be lower case

# FUTURE: add an interface for this plugin in the WWW frontend

# TODO allow more complex queries for filter, in particular (NOT tag AND tag)
# TODO: think about what "actionable" means
#       - no open dependencies
#       - no defer date in the future
#       - no child item ?? -- hide in flat list ?
#       - no @waiting ?? -> use defer date for this use case


# TODO
# commandline option
# - open dialog
# - output to stdout with configurable format
# - force update, intialization


class TaskListPlugin(PluginClass):

	plugin_info = {
		'name': _('Task List'), # T: plugin name
		'description': _('''\
This plugin adds a dialog showing all open tasks in
this notebook. Open tasks can be either open checkboxes
or items marked with tags like "TODO" or "FIXME".

This is a core plugin shipping with zim.
'''), # T: plugin description
		'author': 'Jaap Karssenberg',
		'help': 'Plugins:Task List'
	}

	plugin_preferences = (
		# key, type, label, default
		('all_checkboxes', 'bool', _('Consider all checkboxes as tasks'), True),
			# T: label for plugin preferences dialog
		('tag_by_page', 'bool', _('Turn page name into tags for task items'), False),
			# T: label for plugin preferences dialog
		('deadline_by_page', 'bool', _('Implicit due date for task items in calendar pages'), False),
			# T: label for plugin preferences dialog
		('use_workweek', 'bool', _('Flag tasks due on Monday or Tuesday before the weekend'), True),
			# T: label for plugin preferences dialog
		('labels', 'string', _('Labels marking tasks'), 'FIXME, TODO', StringAllowEmpty),
			# T: label for plugin preferences dialog - labels are e.g. "FIXME", "TODO", "TASKS"
		('next_label', 'string', _('Label for next task'), 'Next:', StringAllowEmpty),
			# T: label for plugin preferences dialog - label is by default "Next"
		('nonactionable_tags', 'string', _('Tags for non-actionable tasks'), '', StringAllowEmpty),
			# T: label for plugin preferences dialog
		('included_subtrees', 'string', _('Subtree(s) to index'), '', StringAllowEmpty),
			# T: subtree to search for tasks - default is the whole tree (empty string means everything)
		('excluded_subtrees', 'string', _('Subtree(s) to ignore'), '', StringAllowEmpty),
			# T: subtrees of the included subtrees to *not* search for tasks - default is none
	)
	_rebuild_on_preferences = ['all_checkboxes', 'labels', 'next_label', 'deadline_by_page', 'nonactionable_tags',
				   'included_subtrees', 'excluded_subtrees' ]
		# Rebuild database table if any of these preferences changed.
		# But leave it alone if others change.

	def extend(self, obj):
		name = obj.__class__.__name__
		if name == 'MainWindow':
			index = obj.ui.notebook.index # XXX
			i_ext = self.get_extension(IndexExtension, index=index)
			mw_ext = MainWindowExtension(self, obj, i_ext)
			self.extensions.add(mw_ext)
		else:
			PluginClass.extend(self, obj)


@extends('Index')
class IndexExtension(ObjectExtension):

	# define signals we want to use - (closure type, return type and arg types)
	__signals__ = {
		'tasklist-changed': (None, None, ()),
	}

	def __init__(self, plugin, index):
		ObjectExtension.__init__(self, plugin, index)
		self.plugin = plugin
		self.index = index

		self.preferences = plugin.preferences

		self.task_labels = None
		self.task_label_re = None
		self.next_label = None
		self.next_label_re = None
		self.nonactionable_tags = []
		self.included_re = None
		self.excluded_re = None
		self.db_initialized = False
		self._current_preferences = None

		db_version = self.index.properties['plugin_tasklist_format']
		if db_version == '%i.%i' % SQL_FORMAT_VERSION:
			self.db_initialized = True

		self._set_preferences()
		self.connectto(plugin.preferences, 'changed', self.on_preferences_changed)

		self.connectto_all(self.index, (
			('initialize-db', self.initialize_db, None, SIGNAL_AFTER),
			('page-indexed', self.index_page),
			('page-deleted', self.remove_page),
		))
		# We don't care about pages that are moved

	def on_preferences_changed(self, preferences):
		if self._current_preferences is None \
		or not self.db_initialized:
			return

		new_preferences = self._serialize_rebuild_on_preferences()
		if new_preferences != self._current_preferences:
			self._drop_table()
		self._set_preferences()  # Sets _current_preferences

	def _set_preferences(self):
		self._current_preferences = self._serialize_rebuild_on_preferences()

		string = self.preferences['labels'].strip(' ,')
		if string:
			self.task_labels = [s.strip() for s in self.preferences['labels'].split(',')]
		else:
			self.task_labels = []

		if self.preferences['next_label']:
			self.next_label = self.preferences['next_label']
				# Adding this avoid the need for things like "TODO: Next: do this next"
			self.next_label_re = re.compile(r'^' + re.escape(self.next_label) + r':?\s+' )
			self.task_labels.append(self.next_label)
		else:
			self.next_label = None
			self.next_label_re = None

		if self.preferences['nonactionable_tags']:
			self.nonactionable_tags = [
				t.strip('@').lower()
					for t in self.preferences['nonactionable_tags'].replace(',', ' ').strip().split()]
		else:
			self.nonactionable_tags = []

		if self.task_labels:
			regex = r'^(' + '|'.join(map(re.escape, self.task_labels)) + r')(?!\w)'
			self.task_label_re = re.compile(regex)
		else:
			self.task_label_re = None

		if self.preferences['included_subtrees']:
			included = [i.strip().strip(':') for i in self.preferences['included_subtrees'].split(',')]
			included.sort(key=lambda s: len(s), reverse=True) # longest first
			included_re = '^(' + '|'.join(map(re.escape, included)) + ')(:.+)?$'
			#~ print '>>>>>', "included_re", repr(included_re)
			self.included_re = re.compile(included_re)
		else:
			self.included_re = None

		if self.preferences['excluded_subtrees']:
			excluded = [i.strip().strip(':') for i in self.preferences['excluded_subtrees'].split(',')]
			excluded.sort(key=lambda s: len(s), reverse=True) # longest first
			excluded_re = '^(' + '|'.join(map(re.escape, excluded)) + ')(:.+)?$'
			#~ print '>>>>>', "excluded_re", repr(excluded_re)
			self.excluded_re = re.compile(excluded_re)
		else:
			self.excluded_re = None

	def _serialize_rebuild_on_preferences(self):
		# string mapping settings that influence building the table
		string = ''
		for pref in self.plugin._rebuild_on_preferences:
			string += str(self.preferences[pref])
		return string

	def initialize_db(self, index):
		with index.db_commit:
			index.db.executescript(SQL_CREATE_TABLES)
		self.index.properties['plugin_tasklist_format'] = '%i.%i' % SQL_FORMAT_VERSION
		self.db_initialized = True

	def teardown(self):
		self._drop_table()

	def _drop_table(self):
		self.index.properties['plugin_tasklist_format'] = 0

		try:
			self.index.db.execute('DROP TABLE "tasklist"')
		except:
			if self.db_initialized:
				logger.exception('Could not drop table:')

		self.db_initialized = False

	def _excluded(self, path):
		if self.included_re and self.excluded_re:
			# judge which match is more specific
			# this allows including subnamespace of excluded namespace
			# and vice versa
			inc_match = self.included_re.match(path.name)
			exc_match = self.excluded_re.match(path.name)
			if not exc_match:
				return not bool(inc_match)
			elif not inc_match:
				return bool(exc_match)
			else:
				return len(inc_match.group(1)) < len(exc_match.group(1))
		elif self.included_re:
			return not bool(self.included_re.match(path.name))
		elif self.excluded_re:
			return bool(self.excluded_re.match(path.name))
		else:
			return False

	def index_page(self, index, path, page):
		if not self.db_initialized: return
		#~ print '>>>>>', path, page, page.hascontent

		tasksfound = self.remove_page(index, path, _emit=False)
		if self._excluded(path):
			if tasksfound:
				self.emit('tasklist-changed')
			return

		parsetree = page.get_parsetree()
		if not parsetree:
			return

		#~ print '!! Checking for tasks in', path
		dates = daterange_from_path(path)
		if dates and self.preferences['deadline_by_page']:
			deadline = dates[2]
		else:
			deadline = None
		tasks = self._extract_tasks(parsetree, deadline)

		if tasks:
			# Do insert with a single commit
			with self.index.db_commit:
				self._insert(path, 0, tasks)

		if tasks or tasksfound:
			self.emit('tasklist-changed')

	def _insert(self, page, parentid, children):
		# Helper function to insert tasks in table
		c = self.index.db.cursor()
		for task, grandchildren in children:
			task[4] = ','.join(sorted(task[4])) # set to text
			c.execute(
				'insert into tasklist(source, parent, haschildren, open, actionable, prio, due, tags, description)'
				'values (?, ?, ?, ?, ?, ?, ?, ?, ?)',
				(page.id, parentid, bool(grandchildren)) + tuple(task)
			)
			if grandchildren:
				self._insert(page, c.lastrowid, grandchildren) # recurs

	def _extract_tasks(self, parsetree, defaultdate=None):
		'''Extract all tasks from a parsetree.
		@param parsetree: a L{zim.formats.ParseTree} object
		@param defaultdate: default due date for the whole page (e.g. for calendar pages) as string
		@returns: nested list of tasks, each task is given as a 2-tuple, 1st item is a tuple
		with following properties: C{(open, actionable, prio, due, description)}, 2nd item
		is a list of child tasks (if any).
		'''
<<<<<<< HEAD
		# Stack tuple indexes
		LEVEL = 0
		TASK = 1
		CHILDREN = 2

		# Task tuple indexes
		OPEN = 0
		ACT = 1
		PRIO = 2
		DATE = 3
		TAGS = 4

		tasks = []

		for node in parsetree.findall('p'):
			lines = self._flatten_para(node)
			# Check first line for task list header
			istasklist = False
			globaltags = []
			globalactionable = True
			globalprio = None
			globaldate = defaultdate
			if len(lines) >= 2 \
			and isinstance(lines[0], basestring) \
			and isinstance(lines[1], tuple) \
			and self.task_labels and self.task_label_re.match(lines[0]):
				# Parse the task list header as if it was a task and use it's
				# attributes as defaults for the rest of the tasks in this block.
				defaults = self._parse_task(lines[0])
				defaults[TAGS] = defaults[TAGS].split(',')
				globalactionable = defaults[ACT]
				globalprio = defaults[PRIO]
				globaltags.extend(defaults[TAGS])
				globaldate = defaults[DATE]
				lines.pop(0)
				istasklist = True

			stack = [] # stack of 3-tuples, (LEVEL, TASK, CHILDREN)

			# Check line by line
			for item in lines:
				if isinstance(item, tuple):
					# checkbox or bullet
					bullet, list_level, text = item
					while stack and stack[-1][LEVEL] >= list_level:
						stack.pop()

					if (
						bullet in (UNCHECKED_BOX, CHECKED_BOX, XCHECKED_BOX)
						and (istasklist or self.preferences['all_checkboxes'])
					) or (
						self.task_labels and self.task_label_re.match(text)
					):
						# task item
						if stack: # Inherit date and prio if not set explicitly on children
							mydefaultdate = stack[-1][TASK][DATE]
							if mydefaultdate == _NO_DATE:
								mydefaultdate = defaultdate
							mydefaultprio = stack[-1][TASK][PRIO]
							mydefaultactionable = stack[-1][TASK][ACT]
							inherited_tags = stack[-1][TASK][TAGS].split(',')
						else:
							mydefaultdate = globaldate
							mydefaultprio = globalprio
							mydefaultactionable = globalactionable
							inherited_tags = globaltags

						open = (bullet not in (CHECKED_BOX, XCHECKED_BOX))
						if stack:
							mytasks = stack[-1][CHILDREN]
						else:
							mytasks = tasks
						task = self._parse_task(text, open=open,
								tags=inherited_tags,
								actionable=mydefaultactionable,
								defaultdate=mydefaultdate,
								defaultprio=mydefaultprio,
								tasks=mytasks)
						children = []
						if stack:
							stack[-1][CHILDREN].append((task, children))
							if task[OPEN]:
								for parent in stack:
									# child is open, so parent should be as well
									parent[TASK][OPEN] = True
						else:
							tasks.append((task, children))

						stack.append([list_level, task, children])
					else:
						# not a task - we already popped stack, now ignore text
						pass
				else:
					# normal line, outside list
					stack = []
					if self.task_labels and self.task_label_re.match(item):
						task = self._parse_task(item, tags=globaltags, defaultdate=defaultdate, tasks=tasks)
						tasks.append((task, []))

		return tasks

	def _flatten_para(self, para):
		# Returns a list which is a mix of normal lines of text and
		# tuples for checkbox items. Checkbox item tuples consist of
		# the checkbox type, the indenting level and the text.
		items = []

		text = para.text or ''
		for child in para.getchildren():
			if child.tag == 'strike':
				# ignore content of child element
				text += child.tail or ''
			elif child.tag in ('ul', 'ol'):
				if text:
					items += text.splitlines()
				items += self._flatten_list(child)
				text = child.tail or ''
			else:
				text += self._flatten(child)
				text += child.tail or ''

		if text:
			items += text.splitlines()

		return items

	def _flatten_list(self, list, list_level=0):
		# Handle bullet lists
		items = []
		for node in list.getchildren():
			if node.tag == 'ul':
				items += self._flatten_list(node, list_level+1) # recurs
			elif node.tag == 'li':
				bullet = node.get('bullet')
				text = self._flatten(node)
				items.append((bullet, list_level, text))
			else:
				pass # should not occur - ignore silently
		return items

	def _flatten(self, node):
		# Just flatten everything to text - but ignore strike out
		text = node.text or ''
		for child in node.getchildren():
			if child.tag == 'strike':
				text += child.tail or ''
			else:
				text += self._flatten(child) # recurs
				text += child.tail or ''
		return text

	def _parse_task(self, text, open=True, tags=None, actionable=True, defaultdate=None, defaultprio=None, tasks=None):
		## Note: do not modify text here, keep it as is, any cleanup is done by the widget

		prio = text.count('!')
		if defaultprio and prio == 0:
			prio = defaultprio

		if not tags:
			tags = []
		else:
			# ensure we don't mutate the parent's tags list
			tags = list(tags)
		tags += _tag_re.findall(text)

		datematch = _date_re.search(text) # first match
		if datematch:
			mydate = parse_date(datematch.group(0))
			if mydate:
				date = '%04i-%02i-%02i' % mydate # (y, m, d)
			else:
				date = _NO_DATE
		else:
			date = _NO_DATE

		if defaultdate and date == _NO_DATE:
			date = defaultdate

		if actionable:
			if any(t.lower().strip('@') in self.nonactionble_tags for t in tags):
				actionable = False
			elif self.next_label_re.match(text):
				if tasks and tasks[-1][0][0]: # previous task still open
					actionable = False
		# else parent was non-actionable already, so stay non-actionable

		tags = ','.join(t.strip('@') for t in tags)
		return [open, actionable, prio, date, tags, text]
			# (open, actionable, prio, due, tags, description)

=======
		parser = TasksParser(
			self.task_label_re,
			self.next_label_re,
			self.nonactionable_tags,
			self.preferences['all_checkboxes'],
			defaultdate
		)
		parser.parse(parsetree)
		return parser.get_tasks()
>>>>>>> fd454953

	def remove_page(self, index, path, _emit=True):
		if not self.db_initialized: return

		tasksfound = False
		with index.db_commit:
			cursor = index.db.cursor()
			cursor.execute(
				'delete from tasklist where source=?', (path.id,) )
			tasksfound = cursor.rowcount > 0

		if tasksfound and _emit:
			self.emit('tasklist-changed')

		return tasksfound

	def list_tasks(self, parent=None):
		'''List tasks
		@param parent: the parent task (as returned by this method) or C{None} to list
		all top level tasks
		@returns: a list of tasks at this level as sqlite Row objects
		'''
		if parent: parentid = parent['id']
		else: parentid = 0

		if self.db_initialized:
			cursor = self.index.db.cursor()
			cursor.execute('select * from tasklist where parent=? order by prio, due, description', (parentid,))
				# Want order by prio & due - add desc to keep sorting more or less stable
			for row in cursor:
				yield row

	def get_task(self, taskid):
		cursor = self.index.db.cursor()
		cursor.execute('select * from tasklist where id=?', (taskid,))
		return cursor.fetchone()

	def get_path(self, task):
		'''Get the L{Path} for the source of a task
		@param task: the task (as returned by L{list_tasks()}
		@returns: an L{IndexPath} object
		'''
		return self.index.lookup_id(task['source'])


@extends('MainWindow')
class MainWindowExtension(WindowExtension):

	uimanager_xml = '''
		<ui>
			<menubar name='menubar'>
				<menu action='view_menu'>
					<placeholder name="plugin_items">
						<menuitem action="show_task_list" />
					</placeholder>
				</menu>
			</menubar>
			<toolbar name='toolbar'>
				<placeholder name='tools'>
					<toolitem action='show_task_list'/>
				</placeholder>
			</toolbar>
		</ui>
	'''

	def __init__(self, plugin, window, index_ext):
		WindowExtension.__init__(self, plugin, window)
		self.index_ext = index_ext

	@action(_('Task List'), stock='zim-task-list', readonly=True) # T: menu item
	def show_task_list(self):
		if not self.index_ext.db_initialized:
			MessageDialog(self.window, (
				_('Need to index the notebook'),
				# T: Short message text on first time use of task list plugin
				_('This is the first time the task list is opened.\n'
				  'Therefore the index needs to be rebuild.\n'
				  'Depending on the size of the notebook this can\n'
				  'take up to several minutes. Next time you use the\n'
				  'task list this will not be needed again.' )
				# T: Long message text on first time use of task list plugin
			) ).run()
			logger.info('Tasklist not initialized, need to rebuild index')
			finished = self.window.ui.reload_index(flush=True) # XXX
			# Flush + Reload will also initialize task list
			if not finished:
				self.index_ext.db_initialized = False
				return

		dialog = TaskListDialog.unique(self, self.window, self.index_ext, self.plugin.preferences)
		dialog.present()


class TasksParser(Visitor):
	'''Parse tasks from a parsetree'''

	def __init__(self, task_label_re, next_label_re, nonactionable_tags, all_checkboxes, defaultdate):
		self.task_label_re = task_label_re
		self.next_label_re = next_label_re
		self.nonactionable_tags = nonactionable_tags
		self.all_checkboxes = all_checkboxes

		defaults = (True, True, 0, defaultdate or _NO_DATE, set(), None)
			# (open, actionable, prio, due, tags, description)
		self._tasks = []
		self._stack = [(-1, defaults, self._tasks)]
			# Stack for parsed tasks with tuples like (level, task, children)
			# We need to include the list level in the stack because we can
			# have mixed bullet lists with checkboxes, so task nesting is
			# not the same as list nesting

		# Parsing state
		self._text = [] # buffer with pieces of text
		self._depth = 0 # nesting depth for list items
		self._last_node = (None, None) # (tag, attrib) of last item seen by start()
		self._intasklist = False # True if we are in a tasklist with a header
		self._tasklist_tags = None # global tags from the tasklist header

	def parse(self, parsetree):
		#~ filter = TreeFilter(
			#~ TextCollectorFilter(self),
			#~ tags=['p', 'ul', 'ol', 'li'],
			#~ exclude=['strike']
		#~ )
		parsetree.visit(self)

	def get_tasks(self):
		'''Get the tasks that were collected by visiting the tree
		@returns: nested list of tasks, each task is given as a 2-tuple,
		1st item is a tuple with following properties:
		C{(open, actionable, prio, due, description)},
		2nd item is a list of child tasks (if any).
		'''
		return self._tasks

	def start(self, tag, attrib):
		if tag == STRIKE:
			raise VisitorSkip # skip this node
		elif tag in (PARAGRAPH, NUMBEREDLIST, BULLETLIST, LISTITEM):
			if tag == PARAGRAPH:
				self._intasklist = False

			# Parse previous chuck of text (para level text)
			if self._text:
				if tag in (NUMBEREDLIST, BULLETLIST) \
				and self._last_node[0] == PARAGRAPH \
				and self._check_para_start(self._text):
					pass
				else:
					self._parse_para_text(self._text)

				self._text = [] # flush

			# Update parser state
			if tag in (NUMBEREDLIST, BULLETLIST):
				self._depth += 1
			elif tag == LISTITEM:
				self._pop_stack() # see comment in end()
			self._last_node = (tag, attrib)
		else:
			pass # do nothing for other tags (we still get the text)

	def text(self, text):
		self._text.append(text)

	def end(self, tag):
		if tag == PARAGRAPH:
			if self._text:
				self._parse_para_text(self._text)
				self._text = [] # flush
			self._depth = 0
			self._pop_stack()
		elif tag in (NUMBEREDLIST, BULLETLIST):
			self._depth -= 1
			self._pop_stack()
		elif tag == LISTITEM:
			if self._text:
				attrib = self._last_node[1]
				self._parse_list_item(attrib, self._text)
				self._text = [] # flush
			# Don't pop here, next item may be child
			# Instead pop when next item opens
		else:
			pass # do nothing for other tags

	def _pop_stack(self):
		# Drop stack to current level
		assert self._depth >= 0, 'BUG: stack count corrupted'
		level = self._depth
		if level > 0:
			level -= 1 # first list level should be same as level of line items in para
		while self._stack[-1][0] >= level:
			self._stack.pop()

	def _check_para_start(self, strings):
		# Check first line for task list header
		# SHould look like "TODO @foo @bar:"
		# FIXME shouldn't we depend on tag elements in the tree ??
		line = u''.join(strings).strip()

		if not '\n' in line \
		and self._matches_label(line):
			words = line.strip(':').split()
			words.pop(0) # label
			if all(w.startswith('@') for w in words):
				self._intasklist = True
				self._tasklist_tags = set(w.strip('@') for w in words)
			else:
				self._intasklist = False
		else:
			self._intasklist = False

		return self._intasklist

	def _parse_para_text(self, strings):
		# Paragraph text to be parsed - just look for lines with label
		for line in u''.join(strings).splitlines():
			if self._matches_label(line):
				self._parse_task(line)

	def _parse_list_item(self, attrib, text):
		# List item to parse - check bullet, then match label
		bullet = attrib.get('bullet')
		line = u''.join(text)
		if (
			bullet in (UNCHECKED_BOX, CHECKED_BOX, XCHECKED_BOX)
			and (self._intasklist or self.all_checkboxes)
		):
			open = (bullet == UNCHECKED_BOX)
			self._parse_task(line, open=open)
		elif self._matches_label(line):
			self._parse_task(line)

	def _matches_label(self, line):
		return self.task_label_re and self.task_label_re.match(line)

	def _matches_next_label(self, line):
		return self.next_label_re and self.next_label_re.match(line)

	def _parse_task(self, text, open=True):
		level = self._depth
		if level > 0:
			level -= 1 # first list level should be same as level of line items in para

		parent_level, parent, parent_children = self._stack[-1]

		# Get prio
		prio = text.count('!')
		if prio == 0:
			prio = parent[2] # default to parent prio

		# Get due date
		due = _NO_DATE
		datematch = _date_re.search(text) # first match
		if datematch:
			date = parse_date(datematch.group(0))
			if date:
 				due = '%04i-%02i-%02i' % date # (y, m, d)

		if due == _NO_DATE:
			due = parent[3] # default to parent date (or default for root)

		# Find tags
		tags = set(_tag_re.findall(text))
		if self._intasklist and self._tasklist_tags:
			tags |= self._tasklist_tags
		tags |= parent[4] # add parent tags

		# Check actionable
		if not parent[1]: # default parent not actionable
			actionable = False
		elif any(t.lower() in self.nonactionable_tags for t in tags):
			actionable = False
		elif self._matches_next_label(text) and parent_children:
			previous = parent_children[-1]
			actionable = not previous[0] # previous task not open
		else:
			actionable = True

		# Parents are not closed if it has open child items
		if self._depth > 0 and open:
			for l, t, c in self._stack[1:]:
				t[0] = True

		# And finally add to stack
		task = [open, actionable, prio, due, tags, text]
		children = []
		parent_children.append((task, children))
		if self._depth > 0: # (don't add paragraph level items to the stack)
			self._stack.append((level, task, children))


class TaskListDialog(Dialog):

	def __init__(self, window, index_ext, preferences):
		Dialog.__init__(self, window, _('Task List'), # T: dialog title
			buttons=gtk.BUTTONS_CLOSE, help=':Plugins:Task List',
			defaultwindowsize=(550, 400) )
		self.preferences = preferences
		self.index_ext = index_ext

		hbox = gtk.HBox(spacing=5)
		self.vbox.pack_start(hbox, False)
		self.hpane = HPaned()
		self.uistate.setdefault('hpane_pos', 75)
		self.hpane.set_position(self.uistate['hpane_pos'])
		self.vbox.add(self.hpane)

		# Task list
		self.uistate.setdefault('only_show_act', False)
		opener = window.get_resource_opener()
		self.task_list = TaskListTreeView(
			self.index_ext, opener,
			filter_actionable=self.uistate['only_show_act'],
			tag_by_page=preferences['tag_by_page'],
			use_workweek=preferences['use_workweek']
		)
		self.task_list.set_headers_visible(True) # Fix for maemo
		self.hpane.add2(ScrolledWindow(self.task_list))

		# Tag list
		self.tag_list = TagListTreeView(self.index_ext, self.task_list)
		self.hpane.add1(ScrolledWindow(self.tag_list))

		# Filter input
		hbox.pack_start(gtk.Label(_('Filter')+': '), False) # T: Input label
		filter_entry = InputEntry()
		filter_entry.set_icon_to_clear()
		hbox.pack_start(filter_entry, False)
		filter_cb = DelayedCallback(500,
			lambda o: self.task_list.set_filter(filter_entry.get_text()))
		filter_entry.connect('changed', filter_cb)

		# Dropdown with options - TODO
		#~ menu = gtk.Menu()
		#~ showtree = gtk.CheckMenuItem(_('Show _Tree')) # T: menu item in options menu
		#~ menu.append(showtree)
		#~ menu.append(gtk.SeparatorMenuItem())
		#~ showall = gtk.RadioMenuItem(None, _('Show _All Items')) # T: menu item in options menu
		#~ showopen = gtk.RadioMenuItem(showall, _('Show _Open Items')) # T: menu item in options menu
		#~ menu.append(showall)
		#~ menu.append(showopen)
		#~ menubutton = MenuButton(_('_Options'), menu) # T: Button label
		#~ hbox.pack_start(menubutton, False)

		self.act_toggle = gtk.CheckButton(_('Only Show Actionable Tasks'))
			# T: Checkbox in task list
		self.act_toggle.set_active(self.uistate['only_show_act'])
		self.act_toggle.connect('toggled', lambda o: self.task_list.set_filter_actionable(o.get_active()))
		hbox.pack_start(self.act_toggle, False)

		# Statistics label
		self.statistics_label = gtk.Label()
		hbox.pack_end(self.statistics_label, False)


		def set_statistics():
			total, stats = self.task_list.get_statistics()
			text = ngettext('%i open item', '%i open items', total) % total
				# T: Label for statistics in Task List, %i is the number of tasks
			text += ' (' + '/'.join(map(str, stats)) + ')'
			self.statistics_label.set_text(text)

		set_statistics()

		def on_tasklist_changed(o):
			self.task_list.refresh()
			self.tag_list.refresh(self.task_list)
			set_statistics()

		callback = DelayedCallback(10, on_tasklist_changed)
			# Don't really care about the delay, but want to
			# make it less blocking - should be async preferably
			# now it is at least on idle
		self.connectto(index_ext, 'tasklist-changed', callback)

		# Async solution fall because sqlite not multi-threading
		# (see also todo item for async in DelayedSignal class)

		#~ def async_call(o):
			#~ from zim.async import AsyncOperation
			#~ op = AsyncOperation(on_tasklist_changed, args=(o,))
			#~ op.start()
		#~ self.connectto(plugin, 'tasklist-changed', async_call)

	def do_response(self, response):
		self.uistate['hpane_pos'] = self.hpane.get_position()
		self.uistate['only_show_act'] = self.act_toggle.get_active()
		Dialog.do_response(self, response)


class TagListTreeView(SingleClickTreeView):
	'''TreeView with a single column 'Tags' which shows all tags available
	in a TaskListTreeView. Selecting a tag will filter the task list to
	only show tasks with that tag.
	'''

	_type_separator = 0
	_type_label = 1
	_type_tag = 2
	_type_untagged = 3

	def __init__(self, index_ext, task_list):
		model = gtk.ListStore(str, int, int, int) # tag name, number of tasks, type, weight
		SingleClickTreeView.__init__(self, model)
		self.get_selection().set_mode(gtk.SELECTION_MULTIPLE)
		self.index_ext = index_ext
		self.task_list = task_list

		column = gtk.TreeViewColumn(_('Tags'))
			# T: Column header for tag list in Task List dialog
		self.append_column(column)

		cr1 = gtk.CellRendererText()
		cr1.set_property('ellipsize', pango.ELLIPSIZE_END)
		column.pack_start(cr1, True)
		column.set_attributes(cr1, text=0, weight=3) # tag name, weight

		cr2 = self.get_cell_renderer_number_of_items()
		column.pack_start(cr2, False)
		column.set_attributes(cr2, text=1) # number of tasks

		self.set_row_separator_func(lambda m, i: m[i][2] == self._type_separator)

		self._block_selection_change = False
		self.get_selection().connect('changed', self.on_selection_changed)

		self.refresh(task_list)

	def get_tags(self):
		'''Returns current selected tags, or None for all tags'''
		tags = []
		for row in self._get_selected():
			if row[2] == self._type_tag:
				tags.append(row[0].decode('utf-8'))
			elif row[2] == self._type_untagged:
				tags.append(_NO_TAGS)
		return tags or None

	def get_labels(self):
		'''Returns current selected labels'''
		labels = []
		for row in self._get_selected():
			if row[2] == self._type_label:
				labels.append(row[0].decode('utf-8'))
		return labels or None

	def _get_selected(self):
		selection = self.get_selection()
		if selection:
			model, paths = selection.get_selected_rows()
			if not paths or (0,) in paths:
				return []
			else:
				return [model[path] for path in paths]
		else:
			return []

	def refresh(self, task_list):
		self._block_selection_change = True
		selected = [(row[0], row[2]) for row in self._get_selected()] # remember name and type

		# Rebuild model
		model = self.get_model()
		if model is None: return
		model.clear()

		n_all = self.task_list.get_n_tasks()
		model.append((_('All Tasks'), n_all, self._type_label, pango.WEIGHT_BOLD)) # T: "tag" for showing all tasks

		used_labels = self.task_list.get_labels()
		for label in self.index_ext.task_labels: # explicitly keep sorting from preferences
			if label in used_labels \
			and label != self.index_ext.next_label:
				model.append((label, used_labels[label], self._type_label, pango.WEIGHT_BOLD))

		tags = self.task_list.get_tags()
		if _NO_TAGS in tags:
			n_untagged = tags.pop(_NO_TAGS)
			model.append((_('Untagged'), n_untagged, self._type_untagged, pango.WEIGHT_NORMAL))
			# T: label in tasklist plugins for tasks without a tag

		model.append(('', 0, self._type_separator, 0)) # separator

		for tag in natural_sorted(tags):
			model.append((tag, tags[tag], self._type_tag, pango.WEIGHT_NORMAL))

		# Restore selection
		def reselect(model, path, iter):
			row = model[path]
			name_type = (row[0], row[2])
			if name_type in selected:
				self.get_selection().select_iter(iter)

		if selected:
			model.foreach(reselect)
		self._block_selection_change = False

	def on_selection_changed(self, selection):
		if not self._block_selection_change:
			tags = self.get_tags()
			labels = self.get_labels()
			self.task_list.set_tag_filter(tags, labels)


HIGH_COLOR = '#EF5151' # red (derived from Tango style guide - #EF2929)
MEDIUM_COLOR = '#FCB956' # orange ("idem" - #FCAF3E)
ALERT_COLOR = '#FCEB65' # yellow ("idem" - #FCE94F)
# FIXME: should these be configurable ?


class TaskListTreeView(BrowserTreeView):

	VIS_COL = 0 # visible
	PRIO_COL = 1
	TASK_COL = 2
	DATE_COL = 3
	PAGE_COL = 4
	ACT_COL = 5 # actionable
	OPEN_COL = 6 # item not closed
	TASKID_COL = 7
	TAGS_COL = 8

	def __init__(self, index_ext, opener, filter_actionable=False, tag_by_page=False, use_workweek=False):
		self.real_model = gtk.TreeStore(bool, int, str, str, str, bool, bool, int, object)
			# VIS_COL, PRIO_COL, TASK_COL, DATE_COL, PAGE_COL, ACT_COL, OPEN_COL, TASKID_COL, TAGS_COL
		model = self.real_model.filter_new()
		model.set_visible_column(self.VIS_COL)
		model = gtk.TreeModelSort(model)
		model.set_sort_column_id(self.PRIO_COL, gtk.SORT_DESCENDING)
		BrowserTreeView.__init__(self, model)

		self.index_ext = index_ext
		self.opener = opener
		self.filter = None
		self.tag_filter = None
		self.label_filter = None
		self.filter_actionable = filter_actionable
		self.tag_by_page = tag_by_page
		self._tags = {}
		self._labels = {}

		# Add some rendering for the Prio column
		def render_prio(col, cell, model, i):
			prio = model.get_value(i, self.PRIO_COL)
			cell.set_property('text', str(prio))
			if prio >= 3: color = HIGH_COLOR
			elif prio == 2: color = MEDIUM_COLOR
			elif prio == 1: color = ALERT_COLOR
			else: color = None
			cell.set_property('cell-background', color)

		cell_renderer = gtk.CellRendererText()
		#~ column = gtk.TreeViewColumn(_('Prio'), cell_renderer)
			# T: Column header Task List dialog
		column = gtk.TreeViewColumn(' ! ', cell_renderer)
		column.set_cell_data_func(cell_renderer, render_prio)
		column.set_sort_column_id(self.PRIO_COL)
		self.append_column(column)

		# Rendering for task description column
		cell_renderer = gtk.CellRendererText()
		cell_renderer.set_property('ellipsize', pango.ELLIPSIZE_END)
		column = gtk.TreeViewColumn(_('Task'), cell_renderer, markup=self.TASK_COL)
				# T: Column header Task List dialog
		column.set_resizable(True)
		column.set_sort_column_id(self.TASK_COL)
		column.set_expand(True)
		if ui_environment['platform'] == 'maemo':
			column.set_min_width(250) # don't let this column get too small
		else:
			column.set_min_width(300) # don't let this column get too small
		self.append_column(column)
		self.set_expander_column(column)

		if gtk.gtk_version >= (2, 12, 0):
			self.set_tooltip_column(self.TASK_COL)

		# Rendering of the Date column
		day_of_week = datetime.date.today().isoweekday()
		if use_workweek and day_of_week == 4:
			# Today is Thursday - 2nd day ahead is after the weekend
			delta1, delta2 = 1, 3
		elif use_workweek and day_of_week == 5:
			# Today is Friday - next day ahead is after the weekend
			delta1, delta2 = 3, 4
		else:
			delta1, delta2 = 1, 2

		today    = str( datetime.date.today() )
		tomorrow = str( datetime.date.today() + datetime.timedelta(days=delta1))
		dayafter = str( datetime.date.today() + datetime.timedelta(days=delta2))
		def render_date(col, cell, model, i):
			date = model.get_value(i, self.DATE_COL)
			if date == _NO_DATE:
				cell.set_property('text', '')
			else:
				cell.set_property('text', date)
				# TODO allow strftime here

			if date <= today: color = HIGH_COLOR
			elif date <= tomorrow: color = MEDIUM_COLOR
			elif date <= dayafter: color = ALERT_COLOR
				# "<=" because tomorrow and/or dayafter can be after the weekend
			else: color = None
			cell.set_property('cell-background', color)

		cell_renderer = gtk.CellRendererText()
		column = gtk.TreeViewColumn(_('Date'), cell_renderer)
			# T: Column header Task List dialog
		column.set_cell_data_func(cell_renderer, render_date)
		column.set_sort_column_id(self.DATE_COL)
		self.append_column(column)

		# Rendering for page name column
		cell_renderer = gtk.CellRendererText()
		column = gtk.TreeViewColumn(_('Page'), cell_renderer, text=self.PAGE_COL)
				# T: Column header Task List dialog
		column.set_sort_column_id(self.PAGE_COL)
		self.append_column(column)

		# Finalize
		self.refresh()

		# HACK because we can not register ourselves :S
		self.connect('row_activated', self.__class__.do_row_activated)

	def refresh(self):
		'''Refresh the model based on index data'''
		# Update data
		self._clear()
		self._append_tasks(None, None, {})

		# Make tags case insensitive
		tags = sorted((t.lower(), t) for t in self._tags)
			# tuple sorting will sort ("foo", "Foo") before ("foo", "foo"),
			# but ("bar", ..) before ("foo", ..)
		prev = ('', '')
		for tag in tags:
			if tag[0] == prev[0]:
				self._tags[prev[1]] += self._tags[tag[1]]
				self._tags.pop(tag[1])
			prev = tag

		# Set view
		self._eval_filter() # keep current selection
		self.expand_all()

	def _clear(self):
		self.real_model.clear() # flush
		self._tags = {}
		self._labels = {}

	def _append_tasks(self, task, iter, path_cache):
		for row in self.index_ext.list_tasks(task):
			if not row['open']:
				continue # Only include open items for now

			if row['source'] not in path_cache:
				path = self.index_ext.get_path(row)
				if path is None:
					# Be robust for glitches - filter these out
					continue
				else:
					path_cache[row['source']] = path

			path = path_cache[row['source']]

			# Update labels
			for label in self.index_ext.task_label_re.findall(row['description']):
				self._labels[label] = self._labels.get(label, 0) + 1

			# Update tag count
			tags = row['tags'].split(',')
			if self.tag_by_page:
				tags = tags + path.parts

			if tags:
				for tag in tags:
					self._tags[tag] = self._tags.get(tag, 0) + 1
			else:
				self._tags[_NO_TAGS] = self._tags.get(_NO_TAGS, 0) + 1


			# Format description
			task = _date_re.sub('', row['description'], count=1)
			task = re.sub('\s*!+\s*', ' ', task) # get rid of exclamation marks
<<<<<<< HEAD
			task = self.index_ext.next_label_re.sub('', task) # get rid of "next" label in description
=======
			task = self.plugin.next_label_re.sub('', task) # get rid of "next" label in description
			task = encode_markup_text(task)
>>>>>>> fd454953
			if row['actionable']:
				task = _tag_re.sub(r'<span color="#ce5c00">@\1</span>', task) # highlight tags - same color as used in pageview
				task = self.index_ext.task_label_re.sub(r'<b>\1</b>', task) # highlight labels
			else:
				task = r'<span color="darkgrey">%s</span>' % task

			# Insert all columns
			modelrow = [False, row['prio'], task, row['due'], path.name, row['actionable'], row['open'], row['id'], tags]
				# VIS_COL, PRIO_COL, TASK_COL, DATE_COL, PAGE_COL, ACT_COL, OPEN_COL, TASKID_COL, TAGS_COL
			modelrow[0] = self._filter_item(modelrow)
			myiter = self.real_model.append(iter, modelrow)

			if row['haschildren']:
				self._append_tasks(row, myiter, path_cache) # recurs

	def set_filter_actionable(self, filter):
		'''Set filter state for non-actionable items
		@param filter: if C{False} all items are shown, if C{True} only actionable items
		'''
		self.filter_actionable = filter
		self._eval_filter()

	def set_filter(self, string):
		# TODO allow more complex queries here - same parse as for search
		if string:
			inverse = False
			if string.lower().startswith('not '):
				# Quick HACK to support e.g. "not @waiting"
				inverse = True
				string = string[4:]
			self.filter = (inverse, string.strip().lower())
		else:
			self.filter = None
		self._eval_filter()

	def get_labels(self):
		'''Get all labels that are in use
		@returns: a dict with labels as keys and the number of tasks
		per label as value
		'''
		return self._labels

	def get_tags(self):
		'''Get all tags that are in use
		@returns: a dict with tags as keys and the number of tasks
		per tag as value
		'''
		return self._tags

	def get_n_tasks(self):
		'''Get the number of tasks in the list
		@returns: total number
		'''
		counter = [0]
		def count(model, path, iter):
			if model[iter][self.OPEN_COL]:
				# only count open items
				counter[0] += 1
		self.real_model.foreach(count)
		return counter[0]

	def get_statistics(self):
		statsbyprio = {}

		def count(model, path, iter):
			# only count open items
			row = model[iter]
			if row[self.OPEN_COL]:
				prio = row[self.PRIO_COL]
				statsbyprio.setdefault(prio, 0)
				statsbyprio[prio] += 1

		self.real_model.foreach(count)

		if statsbyprio:
			total = reduce(int.__add__, statsbyprio.values())
			highest = max([0] + statsbyprio.keys())
			stats = [statsbyprio.get(k, 0) for k in range(highest+1)]
			stats.reverse() # highest first
			return total, stats
		else:
			return 0, []

	def set_tag_filter(self, tags=None, labels=None):
		if tags:
			self.tag_filter = [tag.lower() for tag in tags]
		else:
			self.tag_filter = None

		if labels:
			self.label_filter = [label.lower() for label in labels]
		else:
			self.label_filter = None

		self._eval_filter()

	def _eval_filter(self):
		logger.debug('Filtering with labels: %s tags: %s, filter: %s', self.label_filter, self.tag_filter, self.filter)

		def filter(model, path, iter):
			visible = self._filter_item(model[iter])
			model[iter][self.VIS_COL] = visible
			if visible:
				parent = model.iter_parent(iter)
				while parent:
					model[parent][self.VIS_COL] = visible
					parent = model.iter_parent(parent)

		self.real_model.foreach(filter)
		self.expand_all()

	def _filter_item(self, modelrow):
		# This method filters case insensitive because both filters and
		# text are first converted to lower case text.
		visible = True

		if not modelrow[self.OPEN_COL] \
		or (not modelrow[self.ACT_COL] and self.filter_actionable):
			visible = False

		description = modelrow[self.TASK_COL].decode('utf-8').lower()
		pagename = modelrow[self.PAGE_COL].decode('utf-8').lower()
		tags = [t.lower() for t in modelrow[self.TAGS_COL]]

		if visible and self.label_filter:
			# Any labels need to be present
			for label in self.label_filter:
				if label in description:
					break
			else:
				visible = False # no label found

		if visible and self.tag_filter:
			# Any tag should match
			if (_NO_TAGS in self.tag_filter and not tags) \
			or any(tag in tags for tag in self.tag_filter):
				visible = True
			else:
				visible = False

		if visible and self.filter:
			# And finally the filter string should match
			# FIXME: we are matching against markup text here - may fail for some cases
			inverse, string = self.filter
			match = string in description or string in pagename
			if (not inverse and not match) or (inverse and match):
				visible = False

		return visible

	def do_row_activated(self, path, column):
		model = self.get_model()
		page = Path( model[path][self.PAGE_COL] )
		text = self._get_raw_text(model[path])

		pageview = self.opener.open_page(page)
		pageview.find(text)

	def _get_raw_text(self, task):
		id = task[self.TASKID_COL]
		row = self.index_ext.get_task(id)
		return row['description']

	def do_initialize_popup(self, menu):
		item = gtk.ImageMenuItem('gtk-copy')
		item.connect('activate', self.copy_to_clipboard)
		menu.append(item)
		self.populate_popup_expand_collapse(menu)

	def copy_to_clipboard(self, *a):
		'''Exports currently visible elements from the tasks list'''
		logger.debug('Exporting to clipboard current view of task list.')
		text = self.get_visible_data_as_csv()
		Clipboard.set_text(text)
			# TODO set as object that knows how to format as text / html / ..
			# unify with export hooks

	def get_visible_data_as_csv(self):
		text = ""
		for indent, prio, desc, date, page in self.get_visible_data():
			prio = str(prio)
			desc = decode_markup_text(desc)
			desc = '"' + desc.replace('"', '""') + '"'
			text += ",".join((prio, desc, date, page)) + "\n"
		return text

	def get_visible_data_as_html(self):
		html = '''\
<!DOCTYPE HTML PUBLIC "-//W3C//DTD HTML 4.01 Transitional//EN" "http://www.w3.org/TR/html4/loose.dtd">
<html>
	<head>
		<meta http-equiv="Content-Type" content="text/html; charset=UTF-8">
		<title>Task List - Zim</title>
		<meta name='Generator' content='Zim [%% zim.version %%]'>
		<style type='text/css'>
			table.tasklist {
				border-width: 1px;
				border-spacing: 2px;
				border-style: solid;
				border-color: gray;
				border-collapse: collapse;
			}
			table.tasklist th {
				border-width: 1px;
				padding: 1px;
				border-style: solid;
				border-color: gray;
			}
			table.tasklist td {
				border-width: 1px;
				padding: 1px;
				border-style: solid;
				border-color: gray;
			}
			.high {background-color: %s}
			.medium {background-color: %s}
			.alert {background-color: %s}
		</style>
	</head>
	<body>

<h1>Task List - Zim</h1>

<table class="tasklist">
<tr><th>Prio</th><th>Task</th><th>Date</th><th>Page</th></tr>
''' % (HIGH_COLOR, MEDIUM_COLOR, ALERT_COLOR)

		today    = str( datetime.date.today() )
		tomorrow = str( datetime.date.today() + datetime.timedelta(days=1))
		dayafter = str( datetime.date.today() + datetime.timedelta(days=2))
		for indent, prio, desc, date, page in self.get_visible_data():
			if prio >= 3: prio = '<td class="high">%s</td>' % prio
			elif prio == 2: prio = '<td class="medium">%s</td>' % prio
			elif prio == 1: prio = '<td class="alert">%s</td>' % prio
			else: prio = '<td>%s</td>' % prio

			if date and date <= today: date = '<td class="high">%s</td>' % date
			elif date == tomorrow: date = '<td class="medium">%s</td>' % date
			elif date == dayafter: date = '<td class="alert">%s</td>' % date
			else: date = '<td>%s</td>' % date

			desc = '<td>%s%s</td>' % ('&nbsp;' * (4 * indent), desc)
			page = '<td>%s</td>' % page

			html += '<tr>' + prio + desc + date + page + '</tr>\n'

		html += '''\
</table>

	</body>

</html>
'''
		return html

	def get_visible_data(self):
		rows = []

		def collect(model, path, iter):
			indent = len(path) - 1 # path is tuple with indexes

			row = model[iter]
			prio = row[self.PRIO_COL]
			desc = row[self.TASK_COL].decode('utf-8')
			date = row[self.DATE_COL]
			page = row[self.PAGE_COL].decode('utf-8')

			if date == _NO_DATE:
				date = ''

			rows.append((indent, prio, desc, date, page))

		model = self.get_model()
		model.foreach(collect)

		return rows

# Need to register classes defining gobject signals
#~ gobject.type_register(TaskListTreeView)
# NOTE: enabling this line causes this treeview to have wrong theming under default ubuntu them !???<|MERGE_RESOLUTION|>--- conflicted
+++ resolved
@@ -22,16 +22,11 @@
 	encode_markup_text, decode_markup_text
 from zim.gui.clipboard import Clipboard
 from zim.signals import DelayedCallback, SIGNAL_AFTER
-<<<<<<< HEAD
-from zim.formats import get_format, UNCHECKED_BOX, CHECKED_BOX, XCHECKED_BOX
-from zim.config import StringAllowEmpty
-=======
 from zim.formats import get_format, \
 	UNCHECKED_BOX, CHECKED_BOX, XCHECKED_BOX, BULLET, \
 	PARAGRAPH, NUMBEREDLIST, BULLETLIST, LISTITEM, STRIKE, \
 	Visitor, VisitorSkip
-from zim.config import check_class_allow_empty
->>>>>>> fd454953
+from zim.config import StringAllowEmpty
 
 from zim.plugins.calendar import daterange_from_path
 
@@ -329,198 +324,6 @@
 		with following properties: C{(open, actionable, prio, due, description)}, 2nd item
 		is a list of child tasks (if any).
 		'''
-<<<<<<< HEAD
-		# Stack tuple indexes
-		LEVEL = 0
-		TASK = 1
-		CHILDREN = 2
-
-		# Task tuple indexes
-		OPEN = 0
-		ACT = 1
-		PRIO = 2
-		DATE = 3
-		TAGS = 4
-
-		tasks = []
-
-		for node in parsetree.findall('p'):
-			lines = self._flatten_para(node)
-			# Check first line for task list header
-			istasklist = False
-			globaltags = []
-			globalactionable = True
-			globalprio = None
-			globaldate = defaultdate
-			if len(lines) >= 2 \
-			and isinstance(lines[0], basestring) \
-			and isinstance(lines[1], tuple) \
-			and self.task_labels and self.task_label_re.match(lines[0]):
-				# Parse the task list header as if it was a task and use it's
-				# attributes as defaults for the rest of the tasks in this block.
-				defaults = self._parse_task(lines[0])
-				defaults[TAGS] = defaults[TAGS].split(',')
-				globalactionable = defaults[ACT]
-				globalprio = defaults[PRIO]
-				globaltags.extend(defaults[TAGS])
-				globaldate = defaults[DATE]
-				lines.pop(0)
-				istasklist = True
-
-			stack = [] # stack of 3-tuples, (LEVEL, TASK, CHILDREN)
-
-			# Check line by line
-			for item in lines:
-				if isinstance(item, tuple):
-					# checkbox or bullet
-					bullet, list_level, text = item
-					while stack and stack[-1][LEVEL] >= list_level:
-						stack.pop()
-
-					if (
-						bullet in (UNCHECKED_BOX, CHECKED_BOX, XCHECKED_BOX)
-						and (istasklist or self.preferences['all_checkboxes'])
-					) or (
-						self.task_labels and self.task_label_re.match(text)
-					):
-						# task item
-						if stack: # Inherit date and prio if not set explicitly on children
-							mydefaultdate = stack[-1][TASK][DATE]
-							if mydefaultdate == _NO_DATE:
-								mydefaultdate = defaultdate
-							mydefaultprio = stack[-1][TASK][PRIO]
-							mydefaultactionable = stack[-1][TASK][ACT]
-							inherited_tags = stack[-1][TASK][TAGS].split(',')
-						else:
-							mydefaultdate = globaldate
-							mydefaultprio = globalprio
-							mydefaultactionable = globalactionable
-							inherited_tags = globaltags
-
-						open = (bullet not in (CHECKED_BOX, XCHECKED_BOX))
-						if stack:
-							mytasks = stack[-1][CHILDREN]
-						else:
-							mytasks = tasks
-						task = self._parse_task(text, open=open,
-								tags=inherited_tags,
-								actionable=mydefaultactionable,
-								defaultdate=mydefaultdate,
-								defaultprio=mydefaultprio,
-								tasks=mytasks)
-						children = []
-						if stack:
-							stack[-1][CHILDREN].append((task, children))
-							if task[OPEN]:
-								for parent in stack:
-									# child is open, so parent should be as well
-									parent[TASK][OPEN] = True
-						else:
-							tasks.append((task, children))
-
-						stack.append([list_level, task, children])
-					else:
-						# not a task - we already popped stack, now ignore text
-						pass
-				else:
-					# normal line, outside list
-					stack = []
-					if self.task_labels and self.task_label_re.match(item):
-						task = self._parse_task(item, tags=globaltags, defaultdate=defaultdate, tasks=tasks)
-						tasks.append((task, []))
-
-		return tasks
-
-	def _flatten_para(self, para):
-		# Returns a list which is a mix of normal lines of text and
-		# tuples for checkbox items. Checkbox item tuples consist of
-		# the checkbox type, the indenting level and the text.
-		items = []
-
-		text = para.text or ''
-		for child in para.getchildren():
-			if child.tag == 'strike':
-				# ignore content of child element
-				text += child.tail or ''
-			elif child.tag in ('ul', 'ol'):
-				if text:
-					items += text.splitlines()
-				items += self._flatten_list(child)
-				text = child.tail or ''
-			else:
-				text += self._flatten(child)
-				text += child.tail or ''
-
-		if text:
-			items += text.splitlines()
-
-		return items
-
-	def _flatten_list(self, list, list_level=0):
-		# Handle bullet lists
-		items = []
-		for node in list.getchildren():
-			if node.tag == 'ul':
-				items += self._flatten_list(node, list_level+1) # recurs
-			elif node.tag == 'li':
-				bullet = node.get('bullet')
-				text = self._flatten(node)
-				items.append((bullet, list_level, text))
-			else:
-				pass # should not occur - ignore silently
-		return items
-
-	def _flatten(self, node):
-		# Just flatten everything to text - but ignore strike out
-		text = node.text or ''
-		for child in node.getchildren():
-			if child.tag == 'strike':
-				text += child.tail or ''
-			else:
-				text += self._flatten(child) # recurs
-				text += child.tail or ''
-		return text
-
-	def _parse_task(self, text, open=True, tags=None, actionable=True, defaultdate=None, defaultprio=None, tasks=None):
-		## Note: do not modify text here, keep it as is, any cleanup is done by the widget
-
-		prio = text.count('!')
-		if defaultprio and prio == 0:
-			prio = defaultprio
-
-		if not tags:
-			tags = []
-		else:
-			# ensure we don't mutate the parent's tags list
-			tags = list(tags)
-		tags += _tag_re.findall(text)
-
-		datematch = _date_re.search(text) # first match
-		if datematch:
-			mydate = parse_date(datematch.group(0))
-			if mydate:
-				date = '%04i-%02i-%02i' % mydate # (y, m, d)
-			else:
-				date = _NO_DATE
-		else:
-			date = _NO_DATE
-
-		if defaultdate and date == _NO_DATE:
-			date = defaultdate
-
-		if actionable:
-			if any(t.lower().strip('@') in self.nonactionble_tags for t in tags):
-				actionable = False
-			elif self.next_label_re.match(text):
-				if tasks and tasks[-1][0][0]: # previous task still open
-					actionable = False
-		# else parent was non-actionable already, so stay non-actionable
-
-		tags = ','.join(t.strip('@') for t in tags)
-		return [open, actionable, prio, date, tags, text]
-			# (open, actionable, prio, due, tags, description)
-
-=======
 		parser = TasksParser(
 			self.task_label_re,
 			self.next_label_re,
@@ -530,7 +333,6 @@
 		)
 		parser.parse(parsetree)
 		return parser.get_tasks()
->>>>>>> fd454953
 
 	def remove_page(self, index, path, _emit=True):
 		if not self.db_initialized: return
@@ -1218,12 +1020,8 @@
 			# Format description
 			task = _date_re.sub('', row['description'], count=1)
 			task = re.sub('\s*!+\s*', ' ', task) # get rid of exclamation marks
-<<<<<<< HEAD
 			task = self.index_ext.next_label_re.sub('', task) # get rid of "next" label in description
-=======
-			task = self.plugin.next_label_re.sub('', task) # get rid of "next" label in description
 			task = encode_markup_text(task)
->>>>>>> fd454953
 			if row['actionable']:
 				task = _tag_re.sub(r'<span color="#ce5c00">@\1</span>', task) # highlight tags - same color as used in pageview
 				task = self.index_ext.task_label_re.sub(r'<b>\1</b>', task) # highlight labels
