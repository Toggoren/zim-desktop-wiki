# -*- coding: utf-8 -*-

# Copyright 2008 Jaap Karssenberg <pardus@cpan.org>

# Bunch of meta data, used at least in the about dialog
__version__ = '0.42-alpha2'
__url__='http://www.zim-wiki.org'
__author__ = 'Jaap Karssenberg <pardus@cpan.org>'
__copyright__ = 'Copyright 2008 Jaap Karssenberg <pardus@cpan.org>'
__license__='''\
This program is free software; you can redistribute it and/or modify
it under the terms of the GNU General Public License as published by
the Free Software Foundation; either version 2 of the License, or
(at your option) any later version.

This program is distributed in the hope that it will be useful,
but WITHOUT ANY WARRANTY; without even the implied warranty of
MERCHANTABILITY or FITNESS FOR A PARTICULAR PURPOSE.
'''

import os
import sys
import gettext
import gobject
import logging

from getopt import gnu_getopt, GetoptError

from zim.fs import *
from zim.errors import Error
from zim.config import config_file, log_basedirs, ZIM_DATA_DIR


if os.name == 'nt':
	# Windows specific environment variables
	# os.environ does not support setdefault() ...
	if not 'USER' in os.environ or not os.environ['USER']:
		os.environ['USER'] =  os.environ['USERNAME']

	if not 'HOME' in os.environ or not os.environ['HOME']:
		if 'USERPROFILE' in os.environ:
			os.environ['HOME'] = os.environ['USERPROFILE']
		elif 'HOMEDRIVE' in os.environ and 'HOMEPATH' in os.environ:
			home = os.environ['HOMEDRIVE'] + os.environ['HOMEPATH']
			os.environ['HOME'] = home

assert os.environ['USER'], 'ERROR: environment variable $USER not set'
assert os.path.isdir(os.environ['HOME']), 'ERROR: environment variable $HOME not set correctly'


if ZIM_DATA_DIR:
	# We are running from a source dir - use the locale data included there
	localedir = ZIM_DATA_DIR.dir.subdir('locale').path
	#~ print "Set localdir to: %s" % localedir
else:
	# Hope the system knows where to find the data
	localedir = None

gettext.install('zim', localedir, unicode=True, names=('_', 'gettext', 'ngettext'))


logger = logging.getLogger('zim')


ZIM_EXECUTABLE = 'zim'


# All commandline options in various groups
longopts = ('verbose', 'debug')
commands = ('help', 'version', 'gui', 'server', 'export', 'index', 'manual')
commandopts = {
	'gui': ('list',),
	'server': ('port=', 'template=', 'gui'),
	'export': ('format=', 'template=', 'output='),
	'index': ('output=',),
}
shortopts = {
	'v': 'version', 'h': 'help',
	'V': 'verbose', 'D': 'debug',
	'o': 'output='
}
maxargs = {
	'gui': 2, 'server': 1, 'manual': 1,
	'export': 2, 'index': 1
}

# Inline help - do not use __doc__ for this !
usagehelp = '''\
usage: zim [OPTIONS] [NOTEBOOK [PAGE]]
   or: zim --export [OPTIONS] NOTEBOOK [PAGE]
   or: zim --index  [OPTIONS] NOTEBOOK
   or: zim --server [OPTIONS] [NOTEBOOK]
   or: zim --manual [OPTIONS] [PAGE]
   or: zim --help
'''
optionhelp = '''\
General Options:
  --gui           run the editor (this is the default)
  --server        run the web server
  --export        export to a different format
  --index         build an index for a notebook
  --manual        open the user manual
  -V, --verbose   print information to terminal
  -D, --debug     print debug messages
  -v, --version   print version and exit
  -h, --help      print this text

GUI Options:
  --list          show the list with notebooks instead of
                  opening the default notebook

Server Options:
  --port          port to use (defaults to 8080)
  --template      name of the template to use
  --gui           run the gui wrapper for the server

Export Options:
  --format        format to use (defaults to 'html')
  --template      name of the template to use
  -o, --output    output directory

  You can use the export option to print a single page to stdout.
  When exporting a whole notebook you need to provide a directory.

Index Options:
  -o, --output    output file

Try 'zim --manual' for more help.
'''


class UsageError(Error):
	pass

class NotebookLookupError(Error):
	pass # TODO: description of this error


def main(argv):
	'''Run the main program.'''
	global ZIM_EXECUTABLE

	ZIM_EXECUTABLE = argv[0]
	if '/' in ZIM_EXECUTABLE or '\\' in ZIM_EXECUTABLE:
		ZIM_EXECUTABLE = File(ZIM_EXECUTABLE).path # abs path

	# Let getopt parse the option list
	short = ''.join(shortopts.keys())
	for s, l in shortopts.items():
		if l.endswith('='): short = short.replace(s, s+':')
	long = list(longopts) + list(commands)
	for opts in commandopts.values():
		long.extend(opts)

	opts, args = gnu_getopt(argv[1:], short, long)

	# First figure out which command to execute
	cmd = 'gui' # default
	if opts:
		o = opts[0][0].lstrip('-')
		if o in shortopts:
			o = shortopts[o].rstrip('=')
		if o in commands:
			opts.pop(0)
			cmd = o

	# If it is a simple command execute it and return
	if cmd == 'version':
		print 'zim %s\n' % __version__
		print __copyright__, '\n'
		print __license__
		return
	elif cmd == 'help':
		print usagehelp.replace('zim', argv[0])
		print optionhelp
		return

	# Otherwise check the number of arguments
	if len(args) > maxargs[cmd]:
		raise UsageError

	# --manual is an alias for --gui _manual_
	if cmd == 'manual':
		cmd = 'gui'
		args.insert(0, '_manual_')

	# Now figure out which options are allowed for this command
	allowedopts = list(longopts)
	allowedopts.extend(commandopts[cmd])

	# Convert options into a proper dict
	optsdict = {}
	for o, a in opts:
		o = o.lstrip('-')
		if o in shortopts:
			o = shortopts[o].rstrip('=')

		if o+'=' in allowedopts:
			optsdict[o] = a
		elif o in allowedopts:
			optsdict[o] = True
		else:
			raise GetoptError, ("--%s no allowed in combination with --%s" % (o, cmd), o)

	# --port is the only option that is not of type string
	if 'port' in optsdict and not optsdict['port'] is None:
		try:
			optsdict['port'] = int(optsdict['port'])
		except ValueError:
			raise GetoptError, ("--port takes an integer argument", 'port')

	# set loggin output level for logging root
	level = logging.WARNING
	if optsdict.pop('verbose', False): level = logging.INFO
	if optsdict.pop('debug', False): level = logging.DEBUG # no "elif" !
	logging.basicConfig(level=level, format='%(levelname)s: %(message)s')

	logger.info('This is zim %s', __version__)
	if level == logging.DEBUG:
		logger.debug('Python version is %s' % str(sys.version_info))
		try:
			from zim._version import version_info
			logger.debug(
				'Zim revision is:\n'
				'\tbranch: %(branch_nick)s\n'
				'\trevision: %(revno)d %(revision_id)s\n'
				'\tdate: %(date)s\n',
				version_info )
		except ImportError:
			logger.debug('No bzr version-info found')

		log_basedirs()

	# Now we determine the class to handle this command
	# and start the application ...
	logger.debug('Running command: %s', cmd)
	if cmd in ('export', 'index'):
		if not len(args) >= 1:
			handler = NotebookInterface(notebook='_default_')
		else:
			handler = NotebookInterface(notebook=args[0])

		if len(args) == 2:
			optsdict['page'] = args[1]

		method = getattr(handler, 'cmd_' + cmd)
		method(**optsdict)
	elif cmd == 'gui':
		import zim.gui
		handler = zim.gui.GtkInterface(*args, **optsdict)
		handler.main()
	elif cmd == 'server':
		import zim.www
		handler = zim.www.Server(*args, **optsdict)
		handler.main()



class NotebookInterface(gobject.GObject):
	'''Application wrapper for a notebook. Base class for GtkInterface
	and WWWInterface classes.

	Subclasses can prove a class attribute "ui_type" to tell plugins what
	interface they support. This can be "gtk" or "html". If "ui_type" is None
	we run without interface (e.g. commandline export).

	Signals:
	* open-notebook (notebook)
	  Emitted to open a notebook in this interface
	'''

	# define signals we want to use - (closure type, return type and arg types)
	__gsignals__ = {
		'open-notebook': (gobject.SIGNAL_RUN_LAST, None, (object,)),
	}

	ui_type = None

	def __init__(self, notebook=None):
		gobject.GObject.__init__(self)
		self.notebook = None
		self.plugins = []

		self.preferences = config_file('preferences.conf')
		self.uistate = None

		if not notebook is None:
			self.open_notebook(notebook)

	def load_plugins(self):
		'''Load the plugins defined in the preferences'''
<<<<<<< HEAD
		print '\n\n\nTODO: get plugins from config\n\n\n'
		plugins = ['calendar', 'spell', 'linkmap', 'printtobrowser', 'tasklist'] # FIXME: get from config
=======
		self.preferences['General'].setdefault('plugins', ['calendar', 'printtobrowser'])
		plugins = self.preferences['General']['plugins']
>>>>>>> da4e6163
		for plugin in plugins:
			self.load_plugin(plugin)

	def load_plugin(self, name):
		'''Load a single plugin by name'''
		assert isinstance(name, basestring)
		import zim.plugins
		klass = zim.plugins.get_plugin(name)
		plugin = klass(self)
		self.plugins.append(plugin)
		logger.debug('Loaded plugin %s (%s)', name, plugin)

		plugin.plugin_key = name
		if not name in self.preferences['General']['plugins']:
			self.preferences['General']['plugins'].append(name)
			self.preferences.write()

	def unload_plugin(self, plugin):
		'''Remove a plugin'''
		if isinstance(plugin, basestring):
			name = plugin
			assert name in map(lambda p: p.plugin_key, self.plugins)
			plugin = filter(lambda p: p.plugin_key == name, self.plugins)[0]
		else:
			assert plugin in self.plugins
			name = plugin.plugin_key

		plugin.disconnect()
		self.plugins.remove(plugin)
		logger.debug('Unloaded plugin %s', name)

		self.preferences['General']['plugins'].remove(name)
		self.preferences.write()

	def open_notebook(self, notebook):
		'''Open a notebook if no notebook was set already.
		'notebook' can be either a string or a notebook object.
		If 'notebook' is None we check for a default notebook, if no default
		is found a NotebookSelectionError is generated.

		If the notebook is a string which also specifies a page the page
		path is returned so it can be handled in a sub-class.
		'''
		from zim.notebook import get_notebook, Notebook
		assert self.notebook is None, 'BUG: other notebook opened already'
		assert not notebook is None, 'BUG: no notebook specified'

		logger.debug('Opening notebook: %s', notebook)
		if isinstance(notebook, basestring):
			nb, path = get_notebook(notebook)
			if nb is None:
				raise NotebookLookupError, _('Could not find notebook: %s') % notebook
					# T: Error when looking up a notebook
			self.emit('open-notebook', nb)
			return path
		else:
			assert isinstance(notebook, Notebook)
			self.emit('open-notebook', notebook)
			return None

	def do_open_notebook(self, notebook):
		assert self.notebook is None, 'BUG: other notebook opened already'
		self.notebook = notebook
		if notebook.cache_dir:
			# may not exist during tests
			from zim.config import ConfigDictFile
			self.uistate = ConfigDictFile(
				notebook.cache_dir.file('state.conf') )
		# TODO read profile preferences file if one is set in the notebook

	def cmd_export(self, format='html', template=None, page=None, output=None):
		'''Method called when doing a commandline export'''
		import zim.exporter
		exporter = zim.exporter.Exporter(self.notebook, format, template)

		if page:
			path = self.notebook.resolve_path(page)
			page = self.notebook.get_page(path)

		if page and output is None:
			import sys
			exporter.export_page_to_fh(sys.stdout, page)
		elif not output:
			logger.error('Need output directory to export notebook')
		else:
			dir = Dir(output)
			if page:
				exporter.export_page(dir, page)
			else:
				self.notebook.index.update()
				exporter.export_all(dir)

	def cmd_index(self, output=None):
		'''Method called when doing a commandline index re-build'''
		if not output is None:
			import zim.index
			index = zim.index.Index(self.notebook, output)
		else:
			index = self.notebook.index
		index.flush()
		def on_callback(path):
			logger.info('Indexed %s', path.name)
			return True
		index.update(callback=on_callback)

	def spawn(self, *args):
		'''Spawn a new instance of zim'''
		# TODO: after implementing the daemon, put this in that module
		from zim.applications import Application
		zim = Application((ZIM_EXECUTABLE,) + args)
		zim.spawn()

# Need to register classes defining gobject signals
gobject.type_register(NotebookInterface)

<|MERGE_RESOLUTION|>--- conflicted
+++ resolved
@@ -289,13 +289,8 @@
 
 	def load_plugins(self):
 		'''Load the plugins defined in the preferences'''
-<<<<<<< HEAD
-		print '\n\n\nTODO: get plugins from config\n\n\n'
-		plugins = ['calendar', 'spell', 'linkmap', 'printtobrowser', 'tasklist'] # FIXME: get from config
-=======
 		self.preferences['General'].setdefault('plugins', ['calendar', 'printtobrowser'])
 		plugins = self.preferences['General']['plugins']
->>>>>>> da4e6163
 		for plugin in plugins:
 			self.load_plugin(plugin)
 
