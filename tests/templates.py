# -*- coding: utf-8 -*-

# Copyright 2008 Jaap Karssenberg <jaap.karssenberg@gmail.com>

'''Test cases for the zim.templates module.'''

import tests

import os

import zim
from zim.templates import *
from zim.templates import GenericTemplate, \
	TemplateParam, TemplateDict, TemplateFunction, PageProxy
from zim.notebook import Notebook, Path
import zim.formats
from zim.parsing import link_type


class TestTemplateParam(tests.TestCase):

	def runTest(self):
		param = TemplateParam('xxx.yyy.zzz')
		self.assertEquals(param.path, ['xxx', 'yyy'])
		self.assertEquals(param.key, 'zzz')

		self.assertRaises(TemplateSyntaxError, TemplateParam, '_settings.foo')
		self.assertRaises(TemplateSyntaxError, TemplateParam, 'xxx._yyy.zzz')
		self.assertRaises(TemplateSyntaxError, TemplateParam, 'xxx.y-y.zzz')


class TestTemplateDict(tests.TestCase):

	def runTest(self):
		data = {'foo': {'bar': {'baz': '123'}}, 'xyz':'check'}
		dict = TemplateDict(data)

		param = TemplateParam('foo.bar.baz')
		self.assertEquals(dict[param], '123')
		dict[param] = 'FOO'
		self.assertEquals(dict[param], 'FOO')
		self.assertEquals(data['foo']['bar']['baz'], '123')


class TestGenericTemplate(tests.TestCase):

#	def setUp(self):
#		self.template = ...

	def testSyntax(self):
		'''Test Template processing simple statements without page'''
		input = '''
[%- SET test  = "foo"  -%]
[%- SET true  = "true" -%]
[%- SET false = ""     -%]
---
<b>[% test %]</b>
<i>[% some_none_existing_parameter %]</i>
<u>[% upper('foo') %]</u>
---
[% IF true %]OK[% ELSE %]NOK[% END %]
[% IF false -%]
OK
[%- ELSE -%]
NOK
[%- END %]
---
[% FOREACH name = [ 'foo', 'bar', 'baz' ] -%]
	NAME = [% GET name %]
[% END -%]
---
[% numbers = ['1', '2', '3'] -%]
[% FOREACH n IN numbers %][% n %]...[% END %]
---
'''

		wantedresult = u'''\
---
<b>foo</b>
<i></i>
<u>FOO</u>
---
OK
NOK
---
	NAME = foo
	NAME = bar
	NAME = baz
---
1...2...3...
---
'''
		tmpl = GenericTemplate(input)
		#~ import pprint
		#~ pprint.pprint( tmpl.tokens )
		dict = { 'upper': TemplateFunction(lambda d, *a: a[0].upper()) }
		result = tmpl.process(dict)
		#~ print test.getvalue()
		self.assertEqual(result, wantedresult.splitlines(True))

	def testRaise(self):
		'''Test Template invalid syntax raises TemplateError'''
		input = 'foo[% ELSE %]bar'
		self.assertRaises(TemplateSyntaxError, GenericTemplate, input)

		input = 'foo[% FOREACH foo = ("1", "2", "3") %]bar'
		self.assertRaises(TemplateSyntaxError, GenericTemplate, input)

		input = 'foo[% `echo /etc/passwd` %]bar'
		self.assertRaises(TemplateSyntaxError, GenericTemplate, input)

		input = 'foo[% duss("ja") %]bar'
		templ = GenericTemplate(input)
		self.assertRaises(TemplateProcessError, templ.process, {})


class TestTemplateSet(tests.TestCase):

	def runTest(self):
		'''Load all shipped templates for syntax check'''
		for dir, dirs, files in os.walk('./data/templates'):
			format = os.path.basename(dir)
			if format == 'templates':
				continue # skip top level dir
			files = [f for f in files if not f.startswith('.') and not '~' in f]
			templates = list_templates(format)
			self.assertTrue(len(files) > 0)
			self.assertEqual(len(templates), len(files))
			for file in templates.values():
				#~ print files
				file = os.path.join(dir, file)
				tmpl = Template(file, format)
				# Syntax errors will be raised during init
				# TODO parameter check for these templates
				#      ... run them with raise instead of param = None


class TestPageProxy(tests.TestCase):

	def runTest(self):
		notebook = tests.new_notebook()
		page = notebook.get_page(Path('FooBar'))

		page.parse('wiki', '''\
====== Page Heading ======
**foo bar !**
''')
		self.assertTrue(len(page.dump('html', linker=StubLinker())) > 0)
		proxy = PageProxy(Notebook(), page, zim.formats.get_format('html'), StubLinker(), {})
		self.assertEqual(proxy.name, page.name)
		self.assertEqual(proxy.namespace, page.namespace)
		self.assertEqual(proxy.basename, page.basename)
		self.assertTrue(isinstance(proxy.properties, dict))
		self.assertTrue(len(proxy.body) > 0)
		# TODO add othermethods

class TestTemplate(tests.TestCase):

	def runTest(self):
		input = u'''\
Version [% zim.version %]
<title>[% page.title %]</title>
<h1>[% notebook.name %]: [% page.name %]</h1>
<h2>[% page.heading %]</h2>
[% page.body %]
'''
		wantedresult = u'''\
Version %s
<title>Page Heading</title>
<h1>Unnamed Notebook: FooBar</h1>
<h2>Page Heading</h2>
<p>
<strong>foo bar !</strong><br>
</p>

''' % zim.__version__
		notebook = tests.new_notebook()
		page = notebook.get_page(Path('FooBar'))
		page.parse('wiki', '''\
====== Page Heading ======
**foo bar !**
''')
		self.assertTrue(len(page.dump('html', linker=StubLinker())) > 0)
		result = Template(input, 'html', linker=StubLinker()).process(Notebook(), page)
		self.assertEqual(result, wantedresult.splitlines(True))

		# Check new page template
		notebook = tests.new_notebook()
		page = notebook.get_page(Path('Some New None existing page'))
		template = notebook.get_template(page)
		tree = template.process_to_parsetree(notebook, page) # No linker !
		self.assertEqual(tree.find('h').text, u'Some New None existing page')


<<<<<<< HEAD
class TestTemplatePageMenu(TestCase):
	def runTest(self):
		# menu(root, collapse, ignore_empty)
		data = (
# Test default settings
(u"[% menu() %]", '''\
<ul>
<li><a href="page://Parent" title="Parent">Parent</a></li>
<ul>
<li><strong>Daughter</strong></li>
<ul>
<li><a href="page://Parent:Daughter:Granddaughter" title="Granddaughter">Granddaughter</a></li>
<li><a href="page://Parent:Daughter:Grandson" title="Grandson">Grandson</a></li>
</ul>
<li><a href="page://Parent:Son" title="Son">Son</a></li>
</ul>
<li><a href="page://roundtrip" title="roundtrip">roundtrip</a></li>
<li><a href="page://TODOList" title="TODOList">TODOList</a></li>
<li><a href="page://TrashMe" title="TrashMe">TrashMe</a></li>
</ul>
'''),
# Collapsing turned off
(u"[% menu(':', FALSE, TRUE) %]", '''\
<ul>
<li><a href="page://Parent" title="Parent">Parent</a></li>
<ul>
<li><strong>Daughter</strong></li>
<ul>
<li><a href="page://Parent:Daughter:Granddaughter" title="Granddaughter">Granddaughter</a></li>
<li><a href="page://Parent:Daughter:Grandson" title="Grandson">Grandson</a></li>
</ul>
<li><a href="page://Parent:Son" title="Son">Son</a></li>
<ul>
<li><a href="page://Parent:Son:Granddaughter" title="Granddaughter">Granddaughter</a></li>
<li><a href="page://Parent:Son:Grandson" title="Grandson">Grandson</a></li>
</ul>
</ul>
<li><a href="page://roundtrip" title="roundtrip">roundtrip</a></li>
<li><a href="page://TODOList" title="TODOList">TODOList</a></li>
<ul>
<li><a href="page://TODOList:bar" title="bar">bar</a></li>
<li><a href="page://TODOList:foo" title="foo">foo</a></li>
</ul>
<li><a href="page://TrashMe" title="TrashMe">TrashMe</a></li>
<ul>
<li><a href="page://TrashMe:sub page 1" title="sub page 1">sub page 1</a></li>
<li><a href="page://TrashMe:sub page 2" title="sub page 2">sub page 2</a></li>
</ul>
</ul>
'''),
# Empty pages are not ignored
(u"[% menu(':', TRUE, FALSE) %]", '''\
<ul>
<li><a href="page://Bar" title="Bar">Bar</a></li>
<li><a href="page://foo" title="foo">foo</a></li>
<li><a href="page://Linking" title="Linking">Linking</a></li>
<li><a href="page://Parent" title="Parent">Parent</a></li>
<ul>
<li><a href="page://Parent:Child" title="Child">Child</a></li>
<li><strong>Daughter</strong></li>
<ul>
<li><a href="page://Parent:Daughter:Granddaughter" title="Granddaughter">Granddaughter</a></li>
<li><a href="page://Parent:Daughter:Grandson" title="Grandson">Grandson</a></li>
<li><a href="page://Parent:Daughter:SomeOne" title="SomeOne">SomeOne</a></li>
</ul>
<li><a href="page://Parent:Son" title="Son">Son</a></li>
</ul>
<li><a href="page://roundtrip" title="roundtrip">roundtrip</a></li>
<li><a href="page://Test" title="Test">Test</a></li>
<li><a href="page://TODOList" title="TODOList">TODOList</a></li>
<li><a href="page://TrashMe" title="TrashMe">TrashMe</a></li>
<li><a href="page://utf8" title="utf8">utf8</a></li>
</ul>
'''),
# Both
(u"[% menu(':', FALSE, FALSE) %]", '''\
<ul>
<li><a href="page://Bar" title="Bar">Bar</a></li>
<li><a href="page://foo" title="foo">foo</a></li>
<ul>
<li><a href="page://foo:bar" title="bar">bar</a></li>
</ul>
<li><a href="page://Linking" title="Linking">Linking</a></li>
<ul>
<li><a href="page://Linking:Dus" title="Dus">Dus</a></li>
<ul>
<li><a href="page://Linking:Dus:Ja" title="Ja">Ja</a></li>
</ul>
<li><a href="page://Linking:Foo" title="Foo">Foo</a></li>
<ul>
<li><a href="page://Linking:Foo:Bar" title="Bar">Bar</a></li>
<ul>
<li><a href="page://Linking:Foo:Bar:Baz" title="Baz">Baz</a></li>
</ul>
</ul>
</ul>
<li><a href="page://Parent" title="Parent">Parent</a></li>
<ul>
<li><a href="page://Parent:Child" title="Child">Child</a></li>
<ul>
<li><a href="page://Parent:Child:Grandchild" title="Grandchild">Grandchild</a></li>
</ul>
<li><strong>Daughter</strong></li>
<ul>
<li><a href="page://Parent:Daughter:Granddaughter" title="Granddaughter">Granddaughter</a></li>
<li><a href="page://Parent:Daughter:Grandson" title="Grandson">Grandson</a></li>
<li><a href="page://Parent:Daughter:SomeOne" title="SomeOne">SomeOne</a></li>
<ul>
<li><a href="page://Parent:Daughter:SomeOne:Bar" title="Bar">Bar</a></li>
<li><a href="page://Parent:Daughter:SomeOne:Foo" title="Foo">Foo</a></li>
</ul>
</ul>
<li><a href="page://Parent:Son" title="Son">Son</a></li>
<ul>
<li><a href="page://Parent:Son:Granddaughter" title="Granddaughter">Granddaughter</a></li>
<li><a href="page://Parent:Son:Grandson" title="Grandson">Grandson</a></li>
</ul>
</ul>
<li><a href="page://roundtrip" title="roundtrip">roundtrip</a></li>
<li><a href="page://Test" title="Test">Test</a></li>
<ul>
<li><a href="page://Test:foo" title="foo">foo</a></li>
<ul>
<li><a href="page://Test:foo:bar" title="bar">bar</a></li>
</ul>
<li><a href="page://Test:Foo Bar" title="Foo Bar">Foo Bar</a></li>
<ul>
<li><a href="page://Test:Foo Bar:Dus Ja Hmm" title="Dus Ja Hmm">Dus Ja Hmm</a></li>
</ul>
<li><a href="page://Test:tags" title="tags">tags</a></li>
<li><a href="page://Test:wiki" title="wiki">wiki</a></li>
</ul>
<li><a href="page://TODOList" title="TODOList">TODOList</a></li>
<ul>
<li><a href="page://TODOList:bar" title="bar">bar</a></li>
<li><a href="page://TODOList:foo" title="foo">foo</a></li>
</ul>
<li><a href="page://TrashMe" title="TrashMe">TrashMe</a></li>
<ul>
<li><a href="page://TrashMe:sub page 1" title="sub page 1">sub page 1</a></li>
<li><a href="page://TrashMe:sub page 2" title="sub page 2">sub page 2</a></li>
</ul>
<li><a href="page://utf8" title="utf8">utf8</a></li>
<ul>
<li><a href="page://utf8:αβγ" title="αβγ">αβγ</a></li>
<li><a href="page://utf8:בדיקה" title="בדיקה">בדיקה</a></li>
<ul>
<li><a href="page://utf8:בדיקה:טכניון" title="טכניון">טכניון</a></li>
<ul>
<li><a href="page://utf8:בדיקה:טכניון:הנדסת מכונות" title="הנדסת מכונות">הנדסת מכונות</a></li>
<li><a href="page://utf8:בדיקה:טכניון:מדעי המחשב" title="מדעי המחשב">מדעי המחשב</a></li>
</ul>
</ul>
<li><a href="page://utf8:中文" title="中文">中文</a></li>
</ul>
</ul>
'''),
# Let's chenge the root
(u"[% menu(page, FALSE) %]", '''\
<ul>
<li><a href="page://Parent:Daughter:Granddaughter" title="Granddaughter">Granddaughter</a></li>
<li><a href="page://Parent:Daughter:Grandson" title="Grandson">Grandson</a></li>
</ul>
'''),
(u"[% menu(page.name, FALSE, FALSE) %]", '''\
<ul>
<li><a href="page://Parent:Daughter:Granddaughter" title="Granddaughter">Granddaughter</a></li>
<li><a href="page://Parent:Daughter:Grandson" title="Grandson">Grandson</a></li>
<li><a href="page://Parent:Daughter:SomeOne" title="SomeOne">SomeOne</a></li>
<ul>
<li><a href="page://Parent:Daughter:SomeOne:Bar" title="Bar">Bar</a></li>
<li><a href="page://Parent:Daughter:SomeOne:Foo" title="Foo">Foo</a></li>
</ul>
</ul>
'''),
(u"[% menu(page.namespace, FALSE, FALSE) %]", '''\
<ul>
<li><a href="page://Parent:Child" title="Child">Child</a></li>
<ul>
<li><a href="page://Parent:Child:Grandchild" title="Grandchild">Grandchild</a></li>
</ul>
<li><strong>Daughter</strong></li>
<ul>
<li><a href="page://Parent:Daughter:Granddaughter" title="Granddaughter">Granddaughter</a></li>
<li><a href="page://Parent:Daughter:Grandson" title="Grandson">Grandson</a></li>
<li><a href="page://Parent:Daughter:SomeOne" title="SomeOne">SomeOne</a></li>
<ul>
<li><a href="page://Parent:Daughter:SomeOne:Bar" title="Bar">Bar</a></li>
<li><a href="page://Parent:Daughter:SomeOne:Foo" title="Foo">Foo</a></li>
</ul>
</ul>
<li><a href="page://Parent:Son" title="Son">Son</a></li>
<ul>
<li><a href="page://Parent:Son:Granddaughter" title="Granddaughter">Granddaughter</a></li>
<li><a href="page://Parent:Son:Grandson" title="Grandson">Grandson</a></li>
</ul>
</ul>
'''),
)

		notebook = tests.get_test_notebook('wiki')
		page = notebook.get_page(Path(':Parent:Daughter'))
		for input, wantedresult in data:
			print input
			result = Template(input, 'html', linker=StubLinker()).process(notebook, page)
			self.assertEqualDiff(result, wantedresult.splitlines(True))

		
=======
>>>>>>> 1245a8e8

class StubLinker(object):

	def set_usebase(self, usebase): pass

	def set_path(self, path): pass

	def link(self, link): return '%s://%s' % (link_type(link), link)

	def img(self, src): return 'img://' + src

	def icon(self, name): return 'icon://' + name<|MERGE_RESOLUTION|>--- conflicted
+++ resolved
@@ -191,9 +191,7 @@
 		tree = template.process_to_parsetree(notebook, page) # No linker !
 		self.assertEqual(tree.find('h').text, u'Some New None existing page')
 
-
-<<<<<<< HEAD
-class TestTemplatePageMenu(TestCase):
+class TestTemplatePageMenu(tests.TestCase):
 	def runTest(self):
 		# menu(root, collapse, ignore_empty)
 		data = (
@@ -393,16 +391,13 @@
 '''),
 )
 
-		notebook = tests.get_test_notebook('wiki')
+		notebook = notebook = tests.new_notebook()
 		page = notebook.get_page(Path(':Parent:Daughter'))
 		for input, wantedresult in data:
-			print input
 			result = Template(input, 'html', linker=StubLinker()).process(notebook, page)
-			self.assertEqualDiff(result, wantedresult.splitlines(True))
+			self.assertEqual(result, wantedresult.splitlines(True))
 
 		
-=======
->>>>>>> 1245a8e8
 
 class StubLinker(object):
 
