Content-Type: text/x-zim-wiki
Wiki-Format: zim 0.4
Creation-Date: 2012-11-30T23:17:54+01:00

====== Distraction Free Editing ======

This plugin adds settings that help using zim as a distraction-free editor.

**Dependencies:** This plugin has no additional dependencies.

See also: [[Usage:Creative Writing]]

===== Options =====
<<<<<<< HEAD
The option **Hide menubar in fullscreen mode** toggles the visibility of menubar in fullscreen mode.
=======
The options **Hide menubar in fullscreen mode**, **Hide toolbar in fullscreen mode** and **Hide statusbar in fullscreen mode** toggle the visibility of the various widgets in fullscreen mode. (If the menubar is not hidden, you can also toggle these elements using the "View" menu.)
>>>>>>> 182b9fe0

The option **Maximum page width** sets the maximum width of the pageview in pixels and the option **Border width** sets a margin in pixels along the top and bottom of the screen.

The options **Text background color** and **Text foreground color**  set the color scheme for the fullscreen mode. These settings affect the base colors, see also [[Help:Config Files|Config Files]] for more options to change the color of links, headings etc.

===== Usage =====
<<<<<<< HEAD
The effects of this plugin are only seen in fullscreen mode. Some widgets are hidden and the pageview is layed out in the center of the screen with a fixed maximum width. To fully enter distraction free mode you should also hide any side panes, although you can choose what panes you need while editing.
=======
The effects of this plugin are only seen in fullscreen mode. The toolbar and menubar will be hidden and the pageview is layed out in the center of the screen with a fixed maximum width. To fully enter distraction-free mode you should also hide any side panes, although you can choose what panes you need while editing.
>>>>>>> 182b9fe0

Useful keybindings to use in this mode:

	''<F11>'' to toggle to fullscreen mode and back to normal window
	''<F9>'' to toggle side pane visibility
	''Shift<f9>'' to show all side panes
	''<Ctrl><Space>'' optionally to temporarily access the index and hide it again

<<<<<<< HEAD
Of course all other keybindings keep working, but less discoverable when the menubar is hidden.
=======
Of course, all other keybindings keep working, but less discoverable when the menubar is hidden.

**Note:** by default zim already hides the toolbar, the statusbar and the pathbar in fullscreen mode, but you can toggle them on again. If they are visible in fullscreen mode and you want to hide them, you first will need to show the menubar and hide them from there.
>>>>>>> 182b9fe0
<|MERGE_RESOLUTION|>--- conflicted
+++ resolved
@@ -11,22 +11,14 @@
 See also: [[Usage:Creative Writing]]
 
 ===== Options =====
-<<<<<<< HEAD
 The option **Hide menubar in fullscreen mode** toggles the visibility of menubar in fullscreen mode.
-=======
-The options **Hide menubar in fullscreen mode**, **Hide toolbar in fullscreen mode** and **Hide statusbar in fullscreen mode** toggle the visibility of the various widgets in fullscreen mode. (If the menubar is not hidden, you can also toggle these elements using the "View" menu.)
->>>>>>> 182b9fe0
 
 The option **Maximum page width** sets the maximum width of the pageview in pixels and the option **Border width** sets a margin in pixels along the top and bottom of the screen.
 
 The options **Text background color** and **Text foreground color**  set the color scheme for the fullscreen mode. These settings affect the base colors, see also [[Help:Config Files|Config Files]] for more options to change the color of links, headings etc.
 
 ===== Usage =====
-<<<<<<< HEAD
 The effects of this plugin are only seen in fullscreen mode. Some widgets are hidden and the pageview is layed out in the center of the screen with a fixed maximum width. To fully enter distraction free mode you should also hide any side panes, although you can choose what panes you need while editing.
-=======
-The effects of this plugin are only seen in fullscreen mode. The toolbar and menubar will be hidden and the pageview is layed out in the center of the screen with a fixed maximum width. To fully enter distraction-free mode you should also hide any side panes, although you can choose what panes you need while editing.
->>>>>>> 182b9fe0
 
 Useful keybindings to use in this mode:
 
@@ -35,10 +27,4 @@
 	''Shift<f9>'' to show all side panes
 	''<Ctrl><Space>'' optionally to temporarily access the index and hide it again
 
-<<<<<<< HEAD
-Of course all other keybindings keep working, but less discoverable when the menubar is hidden.
-=======
-Of course, all other keybindings keep working, but less discoverable when the menubar is hidden.
-
-**Note:** by default zim already hides the toolbar, the statusbar and the pathbar in fullscreen mode, but you can toggle them on again. If they are visible in fullscreen mode and you want to hide them, you first will need to show the menubar and hide them from there.
->>>>>>> 182b9fe0
+Of course all other keybindings keep working, but less discoverable when the menubar is hidden.